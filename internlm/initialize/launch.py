--- conflicted
+++ resolved
@@ -490,13 +490,10 @@
     if "moe_loss_coeff" not in gpc.config.loss:
         gpc.config.loss._add_item("moe_loss_coeff", 1.0)
 
-<<<<<<< HEAD
     if gpc.config.parallel.expert.get("no_tp", None) is None:
         gpc.config.parallel.expert.no_tp = False
-=======
     if "selective_checkpoint" not in gpc.config:
         gpc.config._add_item("selective_checkpoint", False)
->>>>>>> ef2bec79
 
     # moe not support overlap and zero1.5 for now
     if gpc.config.model.get("num_experts", 1) > 1:
