--- conflicted
+++ resolved
@@ -108,13 +108,10 @@
         zero1_parallel_size: int,
         nettest_parallel_size: int,
         expert_parallel_size: int,
-<<<<<<< HEAD
         expert_tensor_parallel_size: int,
         expert_weight_parallel_size: int,
         expert_data_parallel_size: int,
-=======
         sequence_2D_parallel: dict,
->>>>>>> ef2bec79
     ):
         self.rank = rank
         self.world_size = world_size
@@ -127,13 +124,10 @@
         self.zero1_parallel_size = zero1_parallel_size
         self.nettest_parallel_size = nettest_parallel_size
         self.expert_parallel_size = expert_parallel_size
-<<<<<<< HEAD
         self.expert_tensor_parallel_size = expert_tensor_parallel_size
         self.expert_weight_parallel_size = expert_weight_parallel_size
         self.expert_data_parallel_size = expert_data_parallel_size
-=======
         self.sequence_2D_parallel = sequence_2D_parallel
->>>>>>> ef2bec79
 
         assert sequence_parallel_size == tensor_parallel_size
         super().__init__()
