--- conflicted
+++ resolved
@@ -60,8 +60,4 @@
 
 
 def all_to_all(x, output_split_sizes=None, input_split_sizes=None, group=None, async_op=False):
-<<<<<<< HEAD
-    return AllToAll.apply(x, group, output_split_sizes, input_split_sizes, async_op)
-=======
-    return AllToAll.apply(x, output_split_sizes, input_split_sizes, group, async_op)
->>>>>>> 207ebf7b
+    return AllToAll.apply(x, output_split_sizes, input_split_sizes, group, async_op)