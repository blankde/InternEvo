#!/usr/bin/env python
# -*- encoding: utf-8 -*-

import math
from abc import ABC, abstractmethod
from collections import OrderedDict
from functools import partial
from typing import Any, Dict, Optional, Union

import torch
import torch.distributed as dist
from torch import Tensor, nn
from torch._utils import _flatten_dense_tensors, _unflatten_dense_tensors

from internlm.core.context import ParallelMode
from internlm.core.context import global_context as gpc
from internlm.core.naive_amp import NaiveAMPModel
from internlm.utils.common import get_current_device, get_tensor_norm, move_norm_to_cuda
from internlm.utils.logger import get_logger
from internlm.utils.parallel import (
    is_replica_zero_parallel_parameter,
    is_tensor_data_parallel_parameter,
    is_tensor_zero_parallel_parameter,
    is_weight_zero_parallel_parameter,
)

logger = get_logger(__file__)

try:
    import amp_C
    from apex.multi_tensor_apply import multi_tensor_applier

    APEX_AVAILABLE = True
except (ModuleNotFoundError, ImportError):
    logger.warning("The torch implementation for cal_l2norm is slower than apex. Please note this!")
    APEX_AVAILABLE = False

inf = math.inf


def flatten(input_):
    return _flatten_dense_tensors(input_)


def unflatten(flat, tensors):
    return _unflatten_dense_tensors(flat, tensors)


def get_grad_accumulate_object(tensor):
    """
    Return the AccumulateGrad of the input tensor
    """

    # grad_fn reference:
    # https://discuss.pytorch.org/t/in-the-grad-fn-i-find-a-next-functions-but-i-dont-understand-the-meaning-of-the-attribute/24463
    # expand_as reference: https://pytorch.org/docs/stable/generated/torch.Tensor.expand.html#torch.Tensor.expand
    #
    # `next_functions` will return the backward graph where
    # the first element is the AccumulateGrad of the leaf nodes.
    # we want to get the AccumulateGrad of the input tensor instead of the leaf
    # node in the whole computation graph.
    # Therefore, we call expand_as to create a dummy graph
    # where tensor_tmp and tensor indeed point to the same object.
    # You can check this by print(tensor.data_ptr() == tensor_tmp.data_ptr())
    tensor_tmp = tensor.expand_as(tensor)
    grad_acc_obj = tensor_tmp.grad_fn.next_functions[0][0]
    return grad_acc_obj


def split_half_float_double(tensor_list):
    dtype_buckets = {
        "torch.cuda.HalfTensor": [],
        "torch.cuda.FloatTensor": [],
        "torch.cuda.DoubleTensor": [],
        "torch.cuda.BFloat16Tensor": [],
    }

    for t in tensor_list:
        dtype = t.type()
        if dtype in dtype_buckets:
            dtype_buckets[dtype].append(t)

    buckets = [bucket for bucket in dtype_buckets.values() if bucket]
    return buckets


def reduce_tensor(tensor, dtype=None, dst_rank=None, parallel_mode=ParallelMode.DATA):
    """
    Reduce the tensor in the data parallel process group

    :param tensor: A tensor object to reduce/all-reduce
    :param dtype: The data type used in communication
    :param dst_rank: The source rank for reduce. If dst_rank is None,
    :param parallel_mode: Communication parallel mode
    all-reduce will be used instead of reduce. Default is None.

    :type tensor: torch.Tensor
    :type dtype: torch.dtype, optional
    :type dst_rank: int, optional
    :type parallel_mode: ParallelMode, optional
    """
    # use the original dtype
    # if dtype is None:
    assert dtype is None
    dtype = tensor.dtype

    # cast the data to specified dtype for reduce/all-reduce
    # if tensor.dtype != dtype:
    #     tensor_to_reduce = tensor.to(dtype)
    # else:
    #     tensor_to_reduce = tensor

    # world_size = gpc.get_world_size(parallel_mode)
    # tensor.div_(world_size)
    group = gpc.get_group(parallel_mode)

    # if rank is None, all reduce will be used
    # else, reduce is used
    use_all_reduce = dst_rank is None

    if use_all_reduce:
        handle = dist.all_reduce(tensor=tensor, group=group, op=torch.distributed.ReduceOp.AVG, async_op=True)
    else:
        ranks_in_group = gpc.get_ranks_in_group(parallel_mode)
        global_rank = ranks_in_group[dst_rank]
        handle = dist.reduce(
            tensor=tensor, dst=global_rank, group=group, op=torch.distributed.ReduceOp.AVG, async_op=True
        )

    return handle


def has_inf_or_nan(tensor):
    try:
        # if tensor is half, the .float() incurs an additional deep copy, but it's necessary if
        # Pytorch's .sum() creates a one-element tensor of the same type as tensor
        # (which is true for some recent version of pytorch).
        tensor_sum = float(tensor.float().sum())
        # More efficient version that can be used if .sum() returns a Python scalar
        # tensor_sum = float(tensor.sum())
    except RuntimeError as instance:
        # We want to check if inst is actually an overflow exception.
        # RuntimeError could come from a different error.
        # If so, we still want the exception to propagate.
        if "value cannot be converted" not in instance.args[0]:
            raise
        return True
    else:
        if tensor_sum == float("inf") or tensor_sum == -float("inf"):
            return True
        return False


def release_param_grad(tensor_list):
    for tensor in tensor_list:
        tensor.grad = None


def sync_param(flat_tensor, tensor_list):
    """
    Synchronize the flattened tensor and unflattened tensor list. When
    a list of tensor are flattened with `torch._utils._unflatten_dense_tensors`,
    a new tensor is created. Thus, the flat tensor and original tensor list do not
    share the same memory space. This function will update the tensor list so that
    they point to the same value.

    :param flat_tensor: A flat tensor obtained by calling `torch._utils._unflatten_dense_tensors` on a tensor lsit
    :param tensor_list: A list of tensors corresponding to the flattened tensor
    :type flat_tensor: torch.Tensor
    :type tensor_list: List[torch.Tensor]
    """
    updated_params = unflatten(flat_tensor, tensor_list)

    # update the tensor data
    for p, q in zip(tensor_list, updated_params):
        p.data = q.data


def multi_tensor_l2norm_torch(tensor_list, per_tensor):
    # Convert tensor_list elements to torch.float32
    tensor_list = [tensor.float() for tensor in tensor_list]
    norms_tensor = torch.stack([torch.norm(tensor, p=2) for tensor in tensor_list])
    l2_norm = torch.norm(norms_tensor, p=2).unsqueeze(0)

    if per_tensor:
        per_tensor_norm = norms_tensor
    else:
        per_tensor_norm = torch.Tensor([]).to(norms_tensor.device)

    return l2_norm, per_tensor_norm


def calc_l2_norm(grads):
    norm = 0.0
    if len(grads) > 0:
        if APEX_AVAILABLE:
            dummy_overflow_buf = torch.cuda.IntTensor([0])
            norm, _ = multi_tensor_applier(
                amp_C.multi_tensor_l2norm,
                dummy_overflow_buf,
                [grads],
                False,  # no per-parameter norm
            )
        else:
            norm, _ = multi_tensor_l2norm_torch(grads, False)
    return norm


def calc_lp(grads, norm_type):
    norm = 0.0
    for grad in grads:
        grad_norm = torch.norm(grad, norm_type)
        norm += grad_norm**norm_type
    return norm


<<<<<<< HEAD
def reduce_grads(gradients, parameters, weight_parallel_mode, fine_grained=False):
=======
def calc_zero_grad(grads):
    zero_count = 0
    grad_size = 0
    for grad in grads:
        zero_count += (grad == 0).sum().item()
        grad_size += grad.numel()
    return torch.tensor([zero_count, grad_size])


def get_norm(grads, norm_type, enable_cuda_kernels):
    if norm_type == inf:
        grad_norm = max(g.data.abs().max() for g in grads)
    elif norm_type == 2.0 and enable_cuda_kernels:
        grad_norm = calc_l2_norm(grads) ** norm_type
    else:
        grad_norm = calc_lp(grads, norm_type)
    return grad_norm


def reduce_grads(gradients, parameters, fine_grained=False, only_output=False):
>>>>>>> cba90e68
    parallel_grads = []
    if fine_grained:
        parallel_grads = {}

    def append_grad(g, p):
        if fine_grained:
            param_name = p.param_name if hasattr(p, "param_name") else "unknown-padding"
            if param_name not in parallel_grads:
                parallel_grads[param_name] = []
            parallel_grads[param_name].append(g.data.float())
        elif only_output:
            param_name = p.param_name if hasattr(p, "param_name") else "unknown-padding"
            if (
                gpc.config.model["vocab_size"] == g.shape[0] * gpc.get_world_size(ParallelMode.TENSOR)
                and gpc.config.model["hidden_size"] == g.shape[1]
                and "embedding" not in param_name.lower()
            ):
                parallel_grads.append(g.data.float())
        else:
            parallel_grads.append(g.data.float())

    for g, p in zip(gradients, parameters):
        # TODO: consider the pipeline shared parameter
        if (
            gpc.is_initialized(ParallelMode.PIPELINE)
            and hasattr(p, "pipeline_shared_module_pg")
            and dist.get_rank(p.pipeline_shared_module_pg) == 0
        ):  # if shared between different pipe, only count o
            append_grad(g, p)
        elif (
            gpc.is_initialized(ParallelMode.PIPELINE)
            and hasattr(p, "pipeline_shared_module_pg")
            and dist.get_rank(p.pipeline_shared_module_pg) != 0
        ):
            continue
        elif (
            is_replica_zero_parallel_parameter(p) and gpc.get_local_rank(weight_parallel_mode) == 0
        ):  # if not used in each chunk, such as layernorm IS_REPLICA_ZERO_PARALLEL parameter group
            append_grad(g, p)
        elif is_tensor_data_parallel_parameter(p):
            # process all ranks for IS_TENSOR_DATA_PARALLEL parameter group
            append_grad(g, p)
        elif is_tensor_zero_parallel_parameter(p):
            # process all ranks for IS_TENSOR_ZERO_PARALLEL parameter group
            append_grad(g, p)
        elif is_weight_zero_parallel_parameter(p):
            # process all ranks for IS_WEIGHT_ZERO_PARALLEL parameter group
            append_grad(g, p)
        elif gpc.get_local_rank(weight_parallel_mode) != 0:
            continue
        else:
            raise RuntimeError("Should not arrive here")
    return parallel_grads


def compute_norm(
    gradients,
    parameters,
    last_stage=False,
    previous_norm=None,
    norm_type=2,
    zero_mode=ParallelMode.ZERO1,
):
    """Get the norm
    Arguments:
        gradients (Iterable[Tensor]): The gradient value.
        parameters (Iterable[Tensor]): The parameter each gradient corresponds to.
        norm_type (float or int): type of the used p-norm. Can be ``'inf'`` for
            infinity norm.

    Returns:
        Total norm of the parameters, need total_norm**(1/norm) before using.
    """

    weight_parallel_mode = ParallelMode.WEIGHT if gpc.config.parallel.tensor.mode == "isp" else ParallelMode.TENSOR
    enable_cuda_kernels = gradients[0].device.type == "cuda"
    # Norm parameters.
    norm_type = float(norm_type)

    # Calculate norm.
    if norm_type == inf:
        total_norm = max(g.data.abs().max() for g in gradients)
        total_norm_cuda = torch.FloatTensor([float(total_norm)], device=gradients[0].device)

        if last_stage is False:
            return total_norm_cuda

        if previous_norm is not None:
            total_norm_cuda = max(total_norm_cuda, previous_norm)

        # Take max across all model-parallel GPUs.
        if gpc.get_world_size(ParallelMode.MODEL) > 1:
            dist.all_reduce(
                total_norm_cuda,
                op=dist.ReduceOp.MAX,
                group=gpc.get_group(ParallelMode.MODEL),
            )
        total_norm = total_norm_cuda[0].item()
    else:
        tensor_parallel_grads = reduce_grads(gradients, parameters, weight_parallel_mode)

        tensor_parallel_norm = get_norm(tensor_parallel_grads, norm_type, enable_cuda_kernels)

        # If norm is type of float, then we convert them into torch.Tensor.
        tensor_parallel_norm = get_tensor_norm(tensor_parallel_norm, enable_cuda_kernels)
        # If grads are on CPU, the norms is also on CPU. Cast them to CUDA tensors
        if not enable_cuda_kernels:
            tensor_parallel_norm = move_norm_to_cuda(tensor_parallel_norm)

        total_norm = tensor_parallel_norm

        if last_stage is False:
            return total_norm

        if previous_norm is not None:
            total_norm = total_norm + previous_norm

        """
        Sum across all model-parallel GPUs.
        1. For the IS_REPLICA_ZERO_PARALLEL parameter group, gradients from rank 0 in the tp/wp process group and
            gradients along the pp+zero dimensions from all ranks should be aggregated.
        2. For the IS_TENSOR_DATA_PARALLEL parameter group, gradients along the tp+pp+zero(dp) dimensions
            from all ranks should be aggregated.
        3. For the IS_TENSOR_ZERO_PARALLEL parameter group, gradients along the tp+pp+zero dimensions
            from all ranks should be aggregated.
        4. For the IS_WEIGHT_ZERO_PARALLEL parameter group, gradients along the wp+pp+zero dimensions
            from all ranks should be aggregated.
        """
        if is_tensor_data_parallel_parameter(parameters[0]):
            if gpc.is_using_parallel_mode(ParallelMode.TENSOR):
                dist.all_reduce(total_norm, op=dist.ReduceOp.SUM, group=gpc.get_group(ParallelMode.TENSOR))
        elif is_tensor_zero_parallel_parameter(parameters[0]):
            if gpc.is_using_parallel_mode(ParallelMode.TENSOR):
                dist.all_reduce(total_norm, op=dist.ReduceOp.SUM, group=gpc.get_group(ParallelMode.TENSOR))
        else:
            if gpc.is_using_parallel_mode(weight_parallel_mode):
                dist.all_reduce(
                    total_norm,
                    op=dist.ReduceOp.SUM,
                    group=gpc.get_group(weight_parallel_mode),
                )

        if gpc.is_using_parallel_mode(ParallelMode.PIPELINE):
            dist.all_reduce(
                total_norm,
                op=dist.ReduceOp.SUM,
                group=gpc.get_group(ParallelMode.PIPELINE),
            )

        # This is because we use zero1, so we need to use this reduction.
        if gpc.is_using_parallel_mode(zero_mode):
            dist.all_reduce(total_norm, op=dist.ReduceOp.SUM, group=gpc.get_group(zero_mode))

        if torch.is_tensor(total_norm):
            total_norm = total_norm.item()

    # Need to allreduce(avg) the norms across different ranks because moe params will not be synced during allreduce
    # model and zero have been reduced!!!
    if zero_mode == ParallelMode.EXPERT_DATA:
        pg = gpc.get_group(ParallelMode.EXPERT)
        scaled_norm = total_norm * 1.0 / float(gpc.get_world_size(ParallelMode.DATA))
        scaled_norm_tensor = torch.tensor(scaled_norm, device=get_current_device(), dtype=torch.float)
        dist.all_reduce(scaled_norm_tensor, group=pg)
        total_norm = scaled_norm_tensor.item()

    # Scale.
    if total_norm == float("inf") or total_norm == -float("inf"):
        total_norm = -1

    if math.isnan(total_norm):
        total_norm = -2

    return total_norm


<<<<<<< HEAD
# ht mark: TODO
def compute_param_norm(
=======
def compute_vocab_grad_norm(
>>>>>>> cba90e68
    gradients,
    parameters,
    last_stage=False,
    previous_vocab_grad_norm=None,
    norm_type=2,
    zero_mode=ParallelMode.ZERO1,
):
    enable_cuda_kernels = gradients[0].device.type == "cuda"
    # Norm parameters.
    norm_type = float(norm_type)
    vocab_size = gpc.config.model["vocab_size"]

    param_grads = reduce_grads(gradients, parameters, only_output=True)

    vocab_grad_norm = torch.zeros((vocab_size,), dtype=torch.float32).to(get_current_device())
    if param_grads:
        for grad in param_grads:
            # get grad norm of each vocab
            vocab_slice_size = grad.shape[0]
            local_tp_rank = gpc.get_local_rank(ParallelMode.TENSOR)
            for i in range(vocab_slice_size):
                cur_vocab_grad_norm = get_norm([grad[i, :]], norm_type, enable_cuda_kernels)[0]
                vocab_grad_norm[i + vocab_slice_size * local_tp_rank] += get_tensor_norm(
                    cur_vocab_grad_norm, move_to_cuda=True
                )

    if last_stage is False:
        return vocab_grad_norm

    if previous_vocab_grad_norm is not None:
        vocab_grad_norm = vocab_grad_norm + previous_vocab_grad_norm

    if gpc.is_initialized(ParallelMode.MODEL):
        dist.all_reduce(
            vocab_grad_norm,
            op=dist.ReduceOp.SUM,
            group=gpc.get_group(ParallelMode.MODEL),
        )

    dist.all_reduce(vocab_grad_norm, op=dist.ReduceOp.SUM, group=gpc.get_group(zero_mode))

    if zero_mode == ParallelMode.EXPERT_DATA:
        pg = gpc.get_group(ParallelMode.EXPERT)
        scaled_norm = vocab_grad_norm * 1.0 / float(gpc.get_world_size(ParallelMode.DATA))
        scaled_norm_tensor = torch.tensor(scaled_norm, device=get_current_device(), dtype=torch.float)
        dist.all_reduce(scaled_norm_tensor, group=pg)
        vocab_grad_norm = scaled_norm_tensor.item()

    # Scale.
    vocab_grad_norm[vocab_grad_norm == float("inf")] = -1
    vocab_grad_norm[vocab_grad_norm == -float("inf")] = -1
    vocab_grad_norm[torch.isnan(vocab_grad_norm)] = -2

    return vocab_grad_norm


def compute_param_metric(
    gradients,
    parameters,
    metric_type: str,
    last_stage=False,
    previous_param_metrics=None,
    norm_type=2,
    zero_mode=ParallelMode.ZERO1,
):
    """Get the metrics of params
    Argumemts:
        metric_type: (norm | zero_grad)
    """

    enable_cuda_kernels = gradients[0].device.type == "cuda"
    total_metrics = {}
    param_metrics = {}
    param_grads = reduce_grads(gradients, parameters, fine_grained=True)

    if metric_type == "norm":
        # Norm parameters.
        norm_type = float(norm_type)

    for param_name, grads in param_grads.items():
        if metric_type == "norm":
            param_metric = get_norm(grads, norm_type, enable_cuda_kernels)
            param_metrics[param_name] = param_metric.item() if torch.is_tensor(param_metric) else param_metric
        elif metric_type == "zero_grad":
            param_zero_grad_count = calc_zero_grad(grads)
            param_metrics[param_name] = param_zero_grad_count

    if last_stage is False:
        return param_metrics

    if previous_param_metrics is not None:
        for key, value in previous_param_metrics.items():
            if key not in param_metrics:
                param_metrics[key] = value
                continue
            if metric_type == "norm" and norm_type == inf:
                param_metrics[key] = max(param_metrics[key], value)
            else:
                param_metrics[key] += value

    # model parallel
    model_parallel_param_metrics = {}
    if gpc.is_initialized(ParallelMode.MODEL):
        parallel_param_metrics = [None for _ in range(gpc.get_world_size(ParallelMode.MODEL))]
        dist.all_gather_object(parallel_param_metrics, param_metrics, group=gpc.get_group(ParallelMode.MODEL))
        for local_param_metric in parallel_param_metrics:
            for param_name, param_metric in local_param_metric.items():
                if param_name not in model_parallel_param_metrics:
                    model_parallel_param_metrics[param_name] = 0.0
                if metric_type == "norm" and norm_type == inf:
                    model_parallel_param_metrics[param_name] = max(
                        model_parallel_param_metrics[param_name], param_metric
                    )
                else:
                    model_parallel_param_metrics[param_name] += param_metric

    # zero parallel
    zero_param_metrics = [None for _ in range(gpc.get_world_size(zero_mode))]
    dist.all_gather_object(zero_param_metrics, model_parallel_param_metrics, group=gpc.get_group(zero_mode))
    for local_param_metric in zero_param_metrics:
        for param_name, param_metric in local_param_metric.items():
            if param_name not in total_metrics:
                total_metrics[param_name] = 0.0
            if metric_type == "norm" and norm_type == inf:
                total_metrics[param_name] = max(total_metrics[param_name], param_metric)
            else:
                total_metrics[param_name] += param_metric

    # moe
    if zero_mode == ParallelMode.EXPERT_DATA:
        pg = gpc.get_group(ParallelMode.EXPERT)
        total_metric_values = list(total_metrics.values())
        if isinstance(total_metric_values[0], torch.Tensor):
            scaled_param_metric = torch.stack(total_metric_values).to(device=get_current_device())
        else:
            scaled_param_metric = torch.cuda.FloatTensor(total_metric_values, device=get_current_device())
        scaled_param_metric = scaled_param_metric / float(gpc.get_world_size(ParallelMode.EXPERT))
        dist.all_reduce(scaled_param_metric, group=pg)
        for i, param_name in enumerate(total_metrics.keys()):
            total_metrics[param_name] = scaled_param_metric[i]

    # calc zero grad percent
    if metric_type == "zero_grad":
        for param_name, param_metric in total_metrics.items():
            total_metrics[param_name] = (param_metric[0] / param_metric[1]).item()

    # scale norm
    if metric_type == "norm":
        for param_name, param_metric in total_metrics.items():
            if torch.is_tensor(param_metric):
                param_metric = param_metric.item()
            if param_metric in (inf, -inf):
                total_metrics[param_name] = -1
            elif math.isnan(param_metric):
                total_metrics[param_name] = -2
            else:
                total_metrics[param_name] = param_metric

    return total_metrics


def compute_param_norm(
    gradients,
    parameters,
    last_stage=False,
    previous_param_norms=None,
    norm_type=2,
    zero_mode=ParallelMode.ZERO1,
):
    """Get the norm of params
    Arguments:
        gradients (Iterable[Tensor]): The gradient value.
        parameters (Iterable[Tensor]): The parameter each gradient corresponds to.
        norm_type (float or int): type of the used p-norm. Can be ``'inf'`` for
            infinity norm.

    Returns:
        The norm of the parameters.
    """

    return compute_param_metric(
        gradients,
        parameters,
        metric_type="norm",
        last_stage=last_stage,
        previous_param_metrics=previous_param_norms,
        norm_type=norm_type,
        zero_mode=zero_mode,
    )


def compute_zero_grad_count(
    gradients,
    parameters,
    last_stage=False,
    previous_zero_grad_count=None,
    zero_mode=ParallelMode.ZERO1,
):
    """Get the count of zero gradient for each parameters
    Arguments:
        gradients (Iterable[Tensor]): The gradient value.
        parameters (Iterable[Tensor]): The parameter each gradient corresponds to.

    Returns:
        The count of zero gradient for each parameters
    """

    return compute_param_metric(
        gradients,
        parameters,
        metric_type="zero_grad",
        last_stage=last_stage,
        previous_param_metrics=previous_zero_grad_count,
        zero_mode=zero_mode,
    )


def compute_layer_norm(param_norms, loss_scale):
    """
    compute layer norm by parameter norms
    """
    param_norms_groupby_layer = {}
    layer_norms = {}

    for param_name, param_norm in param_norms.items():
        layer_name, param_key = param_name.split("-")
        if param_key not in param_norms_groupby_layer:
            param_norms_groupby_layer[param_key] = {}
        if layer_name not in layer_norms:
            layer_norms[layer_name] = 0.0

        if param_norm not in (-1, -2):
            param_norm = param_norm**0.5 / loss_scale

        param_norms_groupby_layer[param_key][layer_name] = param_norm
        layer_norms[layer_name] += param_norm

    return layer_norms, param_norms_groupby_layer


def compute_layer_zero_grad_count(param_zero_grad_count):
    param_zero_grad_count_groupby_layer = {}
    layer_zero_grad_count = {}

    for param_name, zero_grad_count in param_zero_grad_count.items():
        layer_name, param_key = param_name.split("-")
        if param_key not in param_zero_grad_count_groupby_layer:
            param_zero_grad_count_groupby_layer[param_key] = {}
        if layer_name not in layer_zero_grad_count:
            layer_zero_grad_count[layer_name] = 0.0

        param_zero_grad_count_groupby_layer[param_key][layer_name] = zero_grad_count
        layer_zero_grad_count[layer_name] += zero_grad_count

    return layer_zero_grad_count, param_zero_grad_count_groupby_layer


class BaseGradScaler(ABC):
    """A base class for the gradient scaler.

    Args:
        initial_scale (float): the initial loss scale
    """

    def __init__(self, initial_scale: float):
        assert initial_scale > 0
        self._scale = torch.cuda.FloatTensor([initial_scale])

    @property
    def scale(self) -> Tensor:
        """Returns the loss scale."""

        return self._scale

    @property
    def inv_scale(self) -> Tensor:
        """Returns the inverse of the loss scale."""

        return self._scale.double().reciprocal().float()

    def state_dict(self) -> Dict:
        """Returns the states of the gradient scaler as a dict object."""

        state_dict = dict()
        state_dict["scale"] = self.scale
        return state_dict

    def load_state_dict(self, state_dict: Dict) -> None:
        """Load the states of the gradient scaler from a dict object.

        Args:
            state_dict (dict): the states of the gradient scaler
        """

        self._scale = state_dict["scale"]

    @abstractmethod
    def update(self, overflow: bool) -> None:
        """Update the loss scale.

        Args:
            overflow (bool): whether overflow occurs
        """

        pass


class DynamicGradScaler(BaseGradScaler):
    """A gradient scaler which uses dynamic loss scale

    Args:
        initial_scale (float): the initial loss scale, defaults to 2**16
        growth_factor (float): the multiplication factor for increasing loss scale, defaults to 2
        backoff_factor (float): the multiplication factor for decreasing loss scale, defaults to 0.5
        growth_interval (int): the number of steps to increase loss scale when no overflow occurs, defaults to 1000
        min_scale (float): the minimum loss scale, defaults to None
        max_scale (float): the maximum loss scale, defaults to None
        hysteresis (int):  the number of overflows before decreasing loss scale, defaults to 2
    """

    def __init__(
        self,
        initial_scale: float = 2**16,
        growth_factor: float = 2,
        backoff_factor: float = 0.5,
        growth_interval: int = 1000,
        min_scale: Optional[float] = None,
        max_scale: Optional[float] = None,
        hysteresis: int = 2,
    ):
        super().__init__(initial_scale)
        if min_scale:
            self._min_scale = torch.cuda.FloatTensor([min_scale])
        else:
            self._min_scale = None

        if max_scale:
            self._max_scale = torch.cuda.FloatTensor([max_scale])
        else:
            self._max_scale = None

        self._growth_factor = growth_factor
        self._backoff_factor = backoff_factor
        self._growth_interval = growth_interval
        self._growth_step = 0
        self._hysteresis = hysteresis
        self._hysteresis_step = 0
        self._sanity_checks()

    def _sanity_checks(self) -> None:
        """Check if the arguments are correct."""

        if self._min_scale:
            assert self._min_scale > 0, "The minimum gradient scale cannot be zero or negative"
        if self._max_scale:
            assert self._min_scale > 0, "The maximum gradient scale cannot be zero or negative"
        assert self._growth_factor > 1, "The growth factor cannot be equal or smaller than 1"
        assert self._backoff_factor < 1 and self._backoff_factor > 0, "The backoff factor must be between 0 and 1"
        assert self._hysteresis >= 0, "The hysteresis cannot be negative"

    def update(self, overflow: bool) -> None:
        """Update the loss scale.

        Args:
            overflow (bool): whether overflow occurs
        """
        if overflow:
            self._hysteresis_step += 1
            self._growth_step = 0

            if self._hysteresis_step >= self._hysteresis:
                self._backoff_scale()
                if gpc.is_rank_for_log():
                    logger.warning(f"Overflow occurs, the loss scale is adjusted to {self.scale.item()}")
        else:
            self._growth_step += 1
            if self._growth_step == self._growth_interval:
                self._growth_step = 0
                self._hysteresis_step = 0
                self._grow_scale()
                if gpc.is_rank_for_log():
                    logger.warning(
                        f"No overflow for consecutive {self._growth_interval} steps, "
                        f"the loss scale is adjusted to {self.scale.item()}",
                    )

    def _backoff_scale(self) -> None:
        """Decrease the loss scale"""

        self._scale = self._scale * self._backoff_factor
        if self._min_scale:
            self._scale = torch.max(self._scale, self._min_scale)

    def _grow_scale(self) -> None:
        """Increase the loss scale"""

        self._scale = self._scale * self._growth_factor
        if self._max_scale:
            self._scale = torch.min(self._scale, self._max_scale)

    def state_dict(self):
        """Returns the states of the gradient scaler as a dict object."""

        state_dict = dict()
        state_dict["_scale"] = self._scale.item()
        state_dict["_growth_step"] = self._growth_step
        state_dict["_hysteresis_step"] = self._hysteresis_step

        return state_dict

    def load_state_dict(self, state_dict):
        """Load the states of the gradient scaler from a dict object.

        Args:
            state_dict (dict): the states of the gradient scaler
        """

        self._scale = self._scale.fill_(state_dict["_scale"])
        self._growth_step = state_dict["_growth_step"]
        self._hysteresis_step = state_dict["_hysteresis_step"]


class ParamBcastSyncHandler:
    """
    Model Partition Handler for overlap broadcast with forward
    """

    def __init__(self, model: Union[nn.Module, nn.ModuleList]) -> None:
        self._block_to_param = OrderedDict()  # <key: nn.Module> <value: list(param)>
        self._param_to_rank = dict()  # <key: param> <value: rank)>
        self._block_to_rank = dict()  # <key: nn.Module> <value: rank)>
        self._bcast_handles = dict()  # <key: rank> <value: list(bcast handles))>

        zero1_size = gpc.get_world_size(ParallelMode.ZERO1)
        total_param_num = sum(p.numel() for p in model.parameters())
        avg_param_num = total_param_num * 1.0 // zero1_size

        # just want to share same for loop for ModuleList and Module
        if not isinstance(model, nn.ModuleList):
            model = [model]

        # record the parameters to transformer/embeding/head/norm block
        for _chunk in model:
            if isinstance(_chunk, NaiveAMPModel):
                _chunk = _chunk.model

            for _, children in _chunk.named_children():
                # should be the transformer block definaton in modeling_xxx.py
                if isinstance(children, nn.ModuleList):
                    # record the block that a parameter belongs to
                    for _, block in enumerate(children):
                        # self._block_to_param[f"{name}.{idx}"] = list(block.parameters())
                        self._block_to_param[block] = list(block.parameters())
                else:
                    # record the block that a parameter belongs to
                    # self._block_to_param[name] = list(children.parameters())
                    self._block_to_param[children] = list(children.parameters())

        alloc_num = 0
        rank_to_go = 0

        # process the parameters in block_to_param sequencially,
        # allocate each parameter to a local rank of ParallelMode.ZERO1,
        # NOTE that we do NOT consider following scenarios:
        # 1) whether a parameter is trainable;
        # 2) paramters maybe in different optimizer group
        for block, params in self._block_to_param.items():
            # allocate a model block to a local rank of ParallelMode.ZERO1
            self._block_to_rank[block] = [rank_to_go]
            for p in params:
                alloc_num = alloc_num + p.numel()
                # in this case, allocate the param to next rank if possible
                if alloc_num > avg_param_num * 1.01 and rank_to_go < zero1_size - 1:
                    rank_to_go = rank_to_go + 1
                    alloc_num = 0
                    self._block_to_rank[block].append(rank_to_go)
                # allocate a parameter to a local rank of ParallelMode.ZERO1
                self._param_to_rank[p] = rank_to_go

        # initialize an empty list for _bcast_handles of each rank
        for rank in range(gpc.get_world_size(ParallelMode.ZERO1)):
            self._bcast_handles[rank] = []

        # register_forward_pre_hook for transformer/embeding/norm/xxx block
        self._register_sync_parameters_hook()

    def _register_sync_parameters_hook(self) -> None:
        def _pre_forward_hook(model: nn.Module, inputs: Any):  # pylint: disable=W0613
            bcast_handles = []
            # gather all required broadcast hanles into a list
            for rank in self._block_to_rank[model]:
                bcast_handles.extend(self._bcast_handles[rank])
                # need to clear _bcast_handles since they would be processed later
                self._bcast_handles[rank] = []
            # wait all required broadcast handles to be completed
            for handle in bcast_handles:
                handle.wait()

        # register_forward_pre_hook for transformer/embeding/norm/xxx block
        for block, _ in self._block_to_rank.items():
            block.register_forward_pre_hook(partial(_pre_forward_hook))

    def get_rank_by_param(self, param) -> int:
        return self._param_to_rank[param]

    def add_bcast_handle(self, rank, handle) -> None:
        self._bcast_handles[rank].append(handle)<|MERGE_RESOLUTION|>--- conflicted
+++ resolved
@@ -214,9 +214,6 @@
     return norm
 
 
-<<<<<<< HEAD
-def reduce_grads(gradients, parameters, weight_parallel_mode, fine_grained=False):
-=======
 def calc_zero_grad(grads):
     zero_count = 0
     grad_size = 0
@@ -236,8 +233,7 @@
     return grad_norm
 
 
-def reduce_grads(gradients, parameters, fine_grained=False, only_output=False):
->>>>>>> cba90e68
+def reduce_grads(gradients, parameters, weight_parallel_mode, fine_grained=False, only_output=False):
     parallel_grads = []
     if fine_grained:
         parallel_grads = {}
@@ -413,12 +409,7 @@
     return total_norm
 
 
-<<<<<<< HEAD
-# ht mark: TODO
-def compute_param_norm(
-=======
 def compute_vocab_grad_norm(
->>>>>>> cba90e68
     gradients,
     parameters,
     last_stage=False,
