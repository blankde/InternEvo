#!/usr/bin/env python
# -*- encoding: utf-8 -*-

import math
from functools import partial
from typing import List, Optional

import torch
import torch.distributed as dist
from torch.optim import Optimizer

from internlm.core.context import IS_REPLICA_ZERO_PARALLEL, Config, ParallelMode
from internlm.core.context import global_context as gpc
from internlm.core.context.parallel_context import (
    IS_TENSOR_DATA_PARALLEL,
    IS_TENSOR_ZERO_PARALLEL,
    IS_WEIGHT_ZERO_PARALLEL,
)
from internlm.monitor import send_alert_message
from internlm.solver.optimizer.store import (
    BucketStore,
    GradientStore,
    ParameterStore,
    TensorBucket,
)
from internlm.solver.optimizer.utils import (
    DynamicGradScaler,
    ParamBcastSyncHandler,
    flatten,
    get_grad_accumulate_object,
    has_inf_or_nan,
    reduce_tensor,
    release_param_grad,
    split_half_float_double,
    sync_param,
)
from internlm.utils.common import get_current_device
from internlm.utils.logger import get_logger
from internlm.utils.megatron_timers import megatron_timer as timer
from internlm.utils.timeout import llm_timeout

from .base_optimizer import BaseOptimizer
from .utils import (
    compute_layer_norm,
    compute_layer_zero_grad_count,
    compute_norm,
    compute_param_norm,
    compute_vocab_grad_norm,
    compute_zero_grad_count,
)

inf = math.inf
logger = get_logger(__file__)


class HybridZeroOptimizer(BaseOptimizer):
    """
    Hybrid Zero Optimizer.
    """

    def __init__(
        self,
        optimizer: Optimizer,
        cpu_offload=False,
        grad_scal_cfg: Config = None,
        zero_cfg: Config = None,
        param_bcast_sync_handler: ParamBcastSyncHandler = None,
        isp_communicator=None,
    ):
        # DynamicGradScaler related args
        if gpc.config.model.dtype is torch.float32:
            initial_scale = 1
        else:
            initial_scale = grad_scal_cfg.fp16.initial_scale
        min_scale = grad_scal_cfg.fp16.min_scale
        growth_interval = grad_scal_cfg.fp16.growth_interval
        growth_factor = grad_scal_cfg.growth_factor
        backoff_factor = grad_scal_cfg.backoff_factor
        hysteresis = grad_scal_cfg.hysteresis
        max_scale = grad_scal_cfg.max_scale

        # Zero related args
        reduce_bucket_size = zero_cfg.reduce_bucket_size
        clip_grad_norm = zero_cfg.clip_grad_norm
        self._overlap_sync_grad = zero_cfg.overlap_sync_grad
        self._overlap_sync_param = zero_cfg.overlap_sync_param
        self.use_isp = gpc.config.parallel.tensor.mode == "isp"

        super().__init__(optim=optimizer)

        self._cpu_offload = cpu_offload
        self._zero_local_rank = []
        self._zero_world_size = []
        self._broadcast_parallel_mode = []

        # ParameterStore will manage the tensor buffers used for zero
        # it will not manage the tensors used by mixed precision training
        self._param_store = ParameterStore(ParallelMode.ZERO1)
        parallel_mode = ParallelMode.WEIGHT_DATA if self.use_isp else ParallelMode.DATA
        self._grad_store = GradientStore(parallel_mode)
        self._bucket_store: List[BucketStore] = []
        self._accum_grad_buckets: List[BucketStore] = []
        self._bucket_in_progress = []

        # fp16 and fp32 params for mixed precision training
        self._fp16_param_groups = dict()
        self._fp32_flat_param_groups_of_current_rank = dict()

        # communication params
        # self._overlap_communication = overlap_communication
        self._reduce_bucket_size = reduce_bucket_size

        self._comm_bcast_stream = torch.cuda.Stream()

        # gradient scaler
        self.grad_scaler = DynamicGradScaler(
            initial_scale=initial_scale,
            min_scale=min_scale,
            growth_factor=growth_factor,
            backoff_factor=backoff_factor,
            growth_interval=growth_interval,
            hysteresis=hysteresis,
            max_scale=max_scale,
        )
        self._found_overflow = torch.cuda.FloatTensor([0], device=get_current_device())

        # gradient clipping
        self._clip_grad_norm = clip_grad_norm

        # need to record the rank in which parameter groups are not assigned parameters.
        self.param_group_has_params = []
        self.param_group_no_params_ranks = []
        self.padding_grad = torch.zeros([32], dtype=gpc.config.model.dtype, device=get_current_device())
        self.padding_tensor = torch.zeros([32], dtype=gpc.config.model.dtype, device=get_current_device())

        self.rank_unique_id = (
            f"gpus-{gpc.get_world_size(ParallelMode.GLOBAL)}_"
            + f"wp-{gpc.get_local_rank(ParallelMode.WEIGHT)}_"
            + f"tp-{gpc.get_local_rank(ParallelMode.TENSOR)}_"
            + f"dp-{gpc.get_local_rank(ParallelMode.DATA)}_"
            + f"pp-{gpc.get_local_rank(ParallelMode.PIPELINE)}_"
            + f"zo-{gpc.get_local_rank(ParallelMode.ZERO1)}.pt"
        )
        self.params_per_rank_id_dict = []
        self._param_bcast_sync_handler = param_bcast_sync_handler
        if self._overlap_sync_param:
            assert self._param_bcast_sync_handler is not None

        self._isp_communicator = isp_communicator

        # iterate over the param group in the optimizer
        # partition these param groups for data parallel training
        # and add buffers to parameter store for future access
        for group_id, param_group in enumerate(self.optim.param_groups):
            group_params = param_group["params"]

            # set the dtype for each param group
            param_group["dtype"] = group_params[0].dtype if len(group_params) != 0 else None

            # add the fp16 params to fp16_param_groups for bookkeeping
            self._fp16_param_groups[group_id] = group_params

            # to find real zero mode. if zero is not used, set all param group as ParallelMode.ZERO1
            # if zero is used, expert dp group will use ParallelMode.EXPERT_DATA as the real zero mode
<<<<<<< HEAD
            # zero_mode = (
            #     ParallelMode.ZERO1
            #     if param_group["dp_mode"] == gpc.get_world_size(ParallelMode.ZERO1) == 1 or ParallelMode.DATA
            #     else ParallelMode.EXPERT_DATA
            # )
            zero_mode = param_group["optimizer_mode"]

=======
            zero_mode = (
                ParallelMode.ZERO1
                if gpc.get_world_size(ParallelMode.ZERO1) == 1 or param_group["dp_mode"] == ParallelMode.DATA
                else ParallelMode.EXPERT_DATA
            )
>>>>>>> cba90e68
            self._zero_local_rank.append(gpc.get_local_rank(zero_mode))
            self._zero_world_size.append(gpc.get_world_size(zero_mode))
            # TODO _broadcast_parallel_mode is not only used in broadcast, maybe can change its name
            self._broadcast_parallel_mode.append(zero_mode)

            if param_group["name"] != "embed_head" and self.use_isp:
                grad_reduce_mode = ParallelMode.WEIGHT_DATA
            else:
                grad_reduce_mode = ParallelMode.DATA

            self._bucket_store.append(BucketStore(group_id, grad_reduce_mode))
            self._accum_grad_buckets.append(BucketStore(group_id, grad_reduce_mode))

            # assign parameters to ranks the params in the list are sorted
            params_per_rank, no_params_ranks = self._partition_param_list(group_id, param_group)
            self.param_group_no_params_ranks.append(no_params_ranks)
            self.param_group_has_params.append(self._zero_local_rank[group_id] not in no_params_ranks)

            # store the mapping between param to rank each param should belong to only one rank.
            # we can skip the moe param and do not keep them in _param_store to save memory
            # (means we need to deal with moe param in a different way), but it will increase
            # complexity and reduce code readablity.
            for rank, params in enumerate(params_per_rank):
                # check whether any rank is not assigned params.
                if len(params) != 0:
                    self._param_store.add_fp16_param_list_by_rank_group(rank, group_id, params)
                    for param in params:
                        setattr(param, "group_id", group_id)
                        self._param_store.set_param_to_rank(param, rank)

            # move to cpu to make room to create the flat tensor
            for param in group_params:
                param.data = param.data.cpu()

            # flatten the reordered tensors
            for rank in range(self._zero_world_size[group_id]):
                # No flat fp16 buffer is allocated if the process has no parameters.
                if rank not in self.param_group_no_params_ranks[group_id]:
                    tensor_list = self._param_store.get_fp16_params_by_rank_group(rank, group_id)
                    with torch.no_grad():
                        flat_tensor = flatten(tensor_list)
                    flat_tensor = flat_tensor.data.cuda()
                    self._param_store.add_flat_fp16_param_by_rank_group(rank, group_id, flat_tensor)
                    sync_param(flat_tensor=flat_tensor, tensor_list=tensor_list)

            # create a copy of fp32 weights of the parameters for which this rank is responsible
            # No flat fp32 buffer is allocated if the process has no parameters.
            if self.param_group_has_params[group_id]:
                fp16_flat_current_rank = self._param_store.get_flat_fp16_param_by_rank_group(
                    self._zero_local_rank[group_id], group_id
                )
                fp32_flat_current_rank = fp16_flat_current_rank.float()
                device = "cpu" if self._cpu_offload else get_current_device()
                fp32_flat_current_rank = fp32_flat_current_rank.to(device)
                fp32_flat_current_rank.requires_grad = True
                self._fp32_flat_param_groups_of_current_rank[group_id] = fp32_flat_current_rank

                # need to replace the params in the `params` field in the optimizer
                # so that when the optimizer calls step(), it only updates the tensors
                # managed by this data parallel rank
                param_group["params"] = [fp32_flat_current_rank]

            # set reduction state
            for param in self._fp16_param_groups[group_id]:
                self._param_store.set_param_reduction_state(param, False)

        assert len(self._fp16_param_groups) != 0

        # If a rank is not assigned any arguments, 'has_params' is False.
        self.has_params = sum(self.param_group_has_params) != 0
        # flag used to skip unnecessary gradient reduce operation when gradient accumulation is enabled.
        self.skip_grad_reduce = False

        self._attach_reduction_hook()

    @property
    def zero_local_rank(self):
        return self._zero_local_rank

    @property
    def zero_world_size(self):
        return self._zero_world_size

    @property
    def loss_scale(self):
        return self.grad_scaler.scale

    @property
    def num_param_groups(self):
        return len(self._fp16_param_groups)

    def _partition_param_list(self, group_id, param_group):
        no_params_ranks = []
        params_per_rank = [[] for _ in range(self._zero_world_size[group_id])]
        numel_per_rank = [0 for _ in range(self._zero_world_size[group_id])]
        self.params_per_rank_id_dict.append([[] for _ in range(self._zero_world_size[group_id])])
        param_list = param_group["params"]

        sorted_params = sorted(param_list, key=lambda x: x.numel(), reverse=True)
        for i, param in enumerate(sorted_params):
            global_id = str(i)
            for j in range(len(param.size())):
                global_id = "_".join([global_id, str(param.size()[j])])
            if self._overlap_sync_param:
                rank_to_go = self._param_bcast_sync_handler.get_rank_by_param(param)
            else:
                rank_to_go = numel_per_rank.index(min(numel_per_rank))
            params_per_rank[rank_to_go].append(param)
            self.params_per_rank_id_dict[-1][rank_to_go].append(global_id)
            numel_per_rank[rank_to_go] += param.numel()

        # check whether any rank is not assigned to parameters.
        for rank, params in enumerate(params_per_rank):
            if len(params) == 0:
                no_params_ranks.append(rank)

        if gpc.is_rank_for_log():
            logger.info(  # pylint: disable=W1203
                f"Number of elements on ranks: {numel_per_rank}, rank:{gpc.get_global_rank()}"
            )

        return params_per_rank, set(no_params_ranks)

    def _is_moe_group(self, param_group):
        return "moe" in param_group.keys() and param_group["moe"]

    # TODO check expert dp is correct when enable moe and overlap both
    def _attach_reduction_hook(self):
        # we iterate over the fp16 params
        # on each param, we register a hook to its AccumulateGrad object
        for group_id in range(self.num_param_groups):
            param_group = self._fp16_param_groups[group_id]
            for param in param_group:
                # we should not reduce the param in moe
                if not param.requires_grad:
                    continue

<<<<<<< HEAD
                reduce_rank = None

                def _define_and_attach(param, reduce_rank=None):
                    reduction_func = partial(
                        self._store_and_try_reduce_grads_by_bucket,
                        param=param,
                        reduce_rank=reduce_rank,
                    )

                    reduce_scatter_checker = partial(
                        self._wait_reduce_scatter_and_accumulate_grads,
                        param=param,
                        reduce_rank=reduce_rank,
                    )

                    def reduction_layernorm_func():
                        handle = reduce_tensor(
                            param.grad,
                            dtype=None,
                            dst_rank=reduce_rank,
                            parallel_mode=ParallelMode.WEIGHT if self.use_isp else ParallelMode.TENSOR,
                        )
                        handle.wait()

                    # define hook
                    # NOT IMPORTANT BUT GOOD TO KNOW:
                    # args here is not grad, but allow_unreacable and accumulate_grad
                    def reduce_grad_hook(*args):  # pylint: disable=W0613
                        if self.skip_grad_reduce is False:
                            reduction_func()

                    # define hook for real gradient accumulation.
                    def accum_grad_hook(*args):  # pylint: disable=W0613
                        reduce_scatter_checker()

                    # define hook for sequence_parallel
                    def extra_layernorm_reduce_grad_hook(*args):  # pylint: disable=W0613
                        if self.skip_grad_reduce is False:
                            reduction_layernorm_func()

                    # get the AccumulateGrad object of the param itself
                    # If these objects are not kept, reduction hooks may not be attached successfully.
                    accum_grad_obj = get_grad_accumulate_object(param)
                    self._grad_store.add_accumulate_grad_object(accum_grad_obj)

                    # the grad of layernorm should be all-reduce across the global process group
                    # here is the first stage all-reduce in tp/wp process group
                    # the second stage all-reduce will be processed in reduce_grad_hook
                    if (
                        gpc.config.parallel.weight.size > 1
                        and hasattr(param, IS_REPLICA_ZERO_PARALLEL)
                        and getattr(param, IS_REPLICA_ZERO_PARALLEL) is True
                    ):
                        accum_grad_obj.register_hook(extra_layernorm_reduce_grad_hook)

                    # we should not only register for parameters which have isp_reduce_scatter_name attr.
                    # we must keep up with reduce_grad_hook.
                    if (
                        self._isp_communicator
                        and self._isp_communicator.overlap
                        and gpc.config.parallel.weight.size > 1
                    ):
                        accum_grad_obj.register_hook(accum_grad_hook)

                    if self._overlap_sync_grad:
                        accum_grad_obj.register_hook(reduce_grad_hook)
=======
                        def reduction_sp_func():
                            handle = reduce_tensor(
                                param.grad,
                                dtype=None,
                                dst_rank=reduce_rank,
                                parallel_mode=ParallelMode.TENSOR,
                            )
                            handle.wait()

                        # define hook
                        # NOT IMPORTANT BUT GOOD TO KNOW:
                        # args here is not grad, but allow_unreacable and accumulate_grad
                        def reduce_grad_hook(*args):  # pylint: disable=W0613
                            if self.skip_grad_reduce is False:
                                reduction_func()

                        # define hook for sequence_parallel
                        def reduce_grad_hook_sp(*args):  # pylint: disable=W0613
                            if self.skip_grad_reduce is False:
                                reduction_sp_func()

                        # if sequence_parallel is True,
                        # the grad of norm should be all-reduce across the tp process group
                        if (
                            gpc.config.parallel.sequence_parallel is True
                            and hasattr(param, IS_SEQUENCE_PARALLEL)
                            and getattr(param, IS_SEQUENCE_PARALLEL) is True
                        ):
                            accum_grad_obj.register_hook(reduce_grad_hook_sp)

                        if self._overlap_sync_grad:
                            accum_grad_obj.register_hook(reduce_grad_hook)
>>>>>>> cba90e68

                _define_and_attach(param, reduce_rank)

    def accumulate_left_grads_after_backward(self):
        if self._isp_communicator is None or self._isp_communicator.overlap is False:
            return

        for group_id in range(self.num_param_groups):
            self._accum_grads_store_in_bucket(self._accum_grad_buckets[group_id])

    def belongs_to_current_rank(self, param) -> bool:
        """
        Check whether a parameter is supposed to be updated by the process of the current rank

        :param tensor: A :class:`torch.Tensor` object
        :type tensor: torch.Tensor

        :return: True if the parameter should be updated by the current rank. Otherwise false.
        :rtype: bool
        """
        tensor_ranks = self._param_store.get_param_rank(param)
        group_id = getattr(param, "group_id")
        return gpc.get_local_rank(self._broadcast_parallel_mode[group_id]) in tensor_ranks

    def _accum_grads_store_in_bucket(self, bucket: BucketStore, reduce_rank: Optional[int] = None) -> None:
        for _param in bucket.get_param(reduce_rank):
            if not hasattr(_param, "isp_reduce_scatter_name"):
                continue

            # wait and accumulate gardient.
            _key = getattr(_param, "isp_reduce_scatter_name")
            _grad, _comm_handle = self._isp_communicator.reduce_scatter_handlers[_key]
            _comm_handle.wait()
            _param.grad.add_(_grad)

            # release cuda memory.
            if self._isp_communicator.enable_memory_pool:
                self._isp_communicator.memory_pool.free_reduce_scatter_memory(
                    key=tuple(_grad.size()), index=_grad.index
                )
            _grad = None
            self._isp_communicator.reduce_scatter_handlers[_key] = None

        bucket.reset_by_rank(reduce_rank)

    def _wait_reduce_scatter_and_accumulate_grads(self, param, reduce_rank: Optional[int] = None):
        param_size = param.numel()

        group_id = getattr(param, "group_id")
        current_bucket = self._accum_grad_buckets[group_id]

        # check if the bucket is full
        # if full, will reduce the grads already in the bucket
        # after reduction, the bucket will be empty
        if current_bucket.num_elements_in_bucket(reduce_rank) + param_size > self._reduce_bucket_size:
            self._accum_grads_store_in_bucket(current_bucket, reduce_rank)

        # otherwise, add the parameter into bucket.
        current_bucket.add_num_elements_in_bucket(param_size, reduce_rank)
        current_bucket.add_param(param, reduce_rank)

    def _store_and_try_reduce_grads_by_bucket(self, param, reduce_rank=None):
        param_size = param.numel()

        # check if the bucket is full
        # if full, will reduce the grads already in the bucket
        # after reduction, the bucket will be empty
        group_id = getattr(param, "group_id")
        current_bucket = self._bucket_store[group_id]

        if current_bucket.num_elements_in_bucket(reduce_rank) + param_size > self._reduce_bucket_size:
            self._reduce_grads_stored_in_bucket(current_bucket, reduce_rank, last_bucket=False)

        # the param must not be reduced to ensure correctness
        is_param_reduced = self._param_store.is_param_reduced(param)
        if is_param_reduced:
            msg = (
                f"Parameter of size ({param.size()}) has already been reduced, "
                + "duplicate reduction will lead to arithmetic incorrectness"
            )
            raise RuntimeError(msg)

        # the param must have grad for reduction
        assert param.grad is not None, f"Parameter of size ({param.size()}) has None grad, cannot be reduced"

        current_bucket.add_num_elements_in_bucket(param_size, reduce_rank)
        current_bucket.add_grad(param.grad, reduce_rank)
        current_bucket.add_param(param, reduce_rank)

    def _reduce_grads_stored_in_bucket(self, current_bucket, reduce_rank=None, last_bucket=False):
        # reduce grads
        self._reduce_grads_by_rank(
            reduce_rank=reduce_rank,
            grads=current_bucket.get_grad(reduce_rank=reduce_rank),
            bucket_size=current_bucket.num_elements_in_bucket(reduce_rank),
            group_id=current_bucket.get_param_group_id(),
            dp_parallel_mode=current_bucket.get_dp_parallel_mode(),
        )

        params_in_bucket = current_bucket.get_param(reduce_rank=reduce_rank)

        for param in params_in_bucket:
            # the is_param_reduced flag should be False showing that
            # this param is not reduced before calling self._reduce_grads_by_rank
            is_param_reduced = self._param_store.is_param_reduced(param)

            if is_param_reduced:
                msg = (
                    f"Parameter of size ({param.size()}) has been reduced, "
                    + "duplicate reduction will lead to arithmetic incorrectness"
                )
                raise RuntimeError(msg)

            # update the flag
            self._param_store.set_param_reduction_state(param, True)

            if self.belongs_to_current_rank(param):
                self._param_store.add_reduced_param_for_compute_norm(param, last_bucket)
            else:
                self._param_store.add_previous_reduced_param(param)

        current_bucket.reset_by_rank(reduce_rank)

    def _reduce_grads_by_rank(self, reduce_rank, grads, bucket_size, group_id, dp_parallel_mode):
        grad_buckets_by_dtype = split_half_float_double(grads)
        next_bucket_list = []
        # add parameters into bucket for reduction
        for tensor_list in grad_buckets_by_dtype:
            param_bucket = TensorBucket(size=bucket_size)
            for tensor in tensor_list:
                param_bucket.add_to_bucket(tensor, allow_oversize=True)
            if not param_bucket.is_empty():
                self._reduce_and_copy(
                    bucket=param_bucket, reduce_rank=reduce_rank, group_id=group_id, dp_parallel_mode=dp_parallel_mode
                )
            next_bucket_list.append(param_bucket)

        # wait for the completion of previouce bucket list reduction, and do unflatten_and_copy()
        # here we can also overlap the communication with some memcpy operation caused by bucket.flatten()
        for bucket in self._bucket_in_progress:
            bucket.commu_handle.wait()
            bucket.unflatten_and_copy()
            bucket.empty()
        self._bucket_in_progress = []
        self._param_store.clear_grads_of_previous_reduced_params()

        # after the completion of bucket list reduction, add new buckets into _bucket_in_progress
        self._bucket_in_progress = next_bucket_list.copy()

    def _reduce_and_copy(self, bucket: TensorBucket, reduce_rank, group_id, dp_parallel_mode):
        # flatten the tensors and do allreduce
        bucket.flatten()
        bucket.commu_handle = reduce_tensor(
            tensor=bucket.get_flat_tensor(),
            dtype=None,
            dst_rank=reduce_rank,
            parallel_mode=dp_parallel_mode,
        )

        # update the reduced tensor
        if reduce_rank is None or reduce_rank == self._zero_local_rank[group_id]:
            bucket.set_unflatten_and_copy_flag(flag=True)

    def _has_inf_or_nan(self, tensor):
        try:
            tensor_mean = float(tensor.mean())
        except RuntimeError as instance:
            # We want to check if inst is actually an overflow exception.
            # RuntimeError could come from a different error.
            # If so, we still want the exception to propagate.
            if "value cannot be converted" not in instance.args[0]:
                raise
            return True
        else:
            if tensor_mean == float("inf") or tensor_mean == -float("inf"):
                return True
            return False

    def _sync_grad(self):
        # update param already reduced flag
        reduction_states = self._param_store.get_param_reduction_states()
        for tensor, _ in reduction_states.items():
            reduction_states[tensor] = False
        self._param_store.reset_reduced_data_for_compute_norm()

        # accumulate gradient
        avg_gradients = self._grad_store._averaged_gradients
        for group_id in range(self.num_param_groups):
            # the following operations are performed only on the rank to which parameters are assigned.
            if self._zero_local_rank[group_id] not in self.param_group_no_params_ranks[group_id]:
                param_group = self._param_store.get_fp16_params_by_rank_group(self._zero_local_rank[group_id], group_id)

                if group_id not in avg_gradients:
                    avg_gradients[group_id] = []

                param_idx = 0
                for param in param_group:
                    if param.grad is not None:
                        if len(avg_gradients[group_id]) == param_idx:
                            avg_gradients[group_id].append(param.grad)
                        else:
                            avg_gradients[group_id][param_idx].add_(param.grad)
                        param_idx += 1

        # the gradients needed are stored in the avg_gradients buffer
        # thus, can clear this
        self.zero_grad()

    def zero_grad(self, set_to_none=True):
        """
        Set parameter gradients to zero. If set_to_none = True, gradient
        will be set to None to save memory.

        :param set_to_none: Whether set the gradient to None. Default value is True.
        :type set_to_none: bool
        """
        for _, param_group in self._fp16_param_groups.items():
            for param in param_group:
                if set_to_none:
                    param.grad = None
                elif param.grad is not None:
                    param.grad.detach()
                    param.grad.zero_()
                else:
                    pass

    def backward(self, loss, retain_graph=False):
        loss = self.loss_scale * loss
        loss.backward(retain_graph=retain_graph)

        # Gradients may not be fully synchronized here.

    def _compute_norm_with_stage(
        self,
        group_id: int = 0,
        last_bucket: bool = False,
        last_stage: bool = False,
        previous_norm=None,
    ):
        # compute norm for gradients that have been reduced
        params, grads = self._param_store.get_reduced_param_for_compute_norm(group_id=group_id, last_bucket=last_bucket)
        params_is_padding = False
        if len(params) == 0:
            params_is_padding = True
            dtype = self.param_groups[group_id]["dtype"]
            grads = [self.padding_grad.to(dtype)]
            params = [self.padding_tensor.to(dtype)]

            if group_id == 0:
                for param in params:
                    if self.use_isp:
                        setattr(param, IS_WEIGHT_ZERO_PARALLEL, True)
                    else:
                        setattr(param, IS_TENSOR_ZERO_PARALLEL, True)
            elif group_id == 1:
                for param in params:
                    setattr(param, IS_TENSOR_DATA_PARALLEL, True)
            else:
                raise NotImplementedError("group_id > 1 is not yet implemented.")

        norm = 0
        if self._clip_grad_norm > 0:
            # this norm is before scaling, it will be very large
            norm = compute_norm(
                gradients=grads,
                parameters=params,
                last_stage=last_stage,
                previous_norm=previous_norm,
                zero_mode=self._broadcast_parallel_mode[group_id],
            )

        if params_is_padding:
            for param in params:
                if hasattr(param, IS_REPLICA_ZERO_PARALLEL):
                    delattr(param, IS_REPLICA_ZERO_PARALLEL)
                if hasattr(param, IS_TENSOR_DATA_PARALLEL):
                    delattr(param, IS_TENSOR_DATA_PARALLEL)
                if hasattr(param, IS_TENSOR_ZERO_PARALLEL):
                    delattr(param, IS_TENSOR_ZERO_PARALLEL)
                if hasattr(param, IS_WEIGHT_ZERO_PARALLEL):
                    delattr(param, IS_WEIGHT_ZERO_PARALLEL)

        return norm

    def _compute_param_norm_stage(
        self, group_id: int = 0, last_bucket: bool = False, last_stage: bool = False, previous_param_norms=None
    ):
        # compute norm for gradients that have been reduced
        params, grads = self._param_store.get_reduced_param_for_compute_norm(group_id=group_id, last_bucket=last_bucket)

        total_param_norms = {}
        if len(params) == 0:
            dtype = self.param_groups[group_id]["dtype"]
            grads = [self.padding_grad.to(dtype)]
            params = [self.padding_tensor.to(dtype)]

        if self._clip_grad_norm > 0:
            total_param_norms = compute_param_norm(
                grads,
                params,
                last_stage=last_stage,
                previous_param_norms=previous_param_norms,
                zero_mode=self._broadcast_parallel_mode[group_id],
            )
        return total_param_norms

    def _compute_vocab_grad_norm_stage(
        self, group_id: int = 0, last_bucket: bool = False, last_stage: bool = False, previous_vocab_grad_norm=None
    ):
        params, grads = self._param_store.get_reduced_param_for_compute_norm(group_id=group_id, last_bucket=last_bucket)
        if len(params) == 0:
            dtype = self.param_groups[group_id]["dtype"]
            grads = [self.padding_grad.to(dtype)]
            params = [self.padding_tensor.to(dtype)]

        vocab_grad_norm = None

        if self._clip_grad_norm > 0:
            vocab_grad_norm = compute_vocab_grad_norm(
                grads,
                params,
                last_stage=last_stage,
                previous_vocab_grad_norm=previous_vocab_grad_norm,
                zero_mode=self._broadcast_parallel_mode[group_id],
            )

        return vocab_grad_norm

    def _count_zero_grads_stage(
        self, group_id: int = 0, last_bucket: bool = False, last_stage: bool = False, previous_zero_grad_count=None
    ):
        params, grads = self._param_store.get_reduced_param_for_compute_norm(group_id=group_id, last_bucket=last_bucket)

        total_zero_grad_count = {}

        if len(params) == 0:
            dtype = self.param_groups[group_id]["dtype"]
            grads = [self.padding_grad.to(dtype)]
            params = [self.padding_tensor.to(dtype)]

        if self._clip_grad_norm > 0:
            total_zero_grad_count = compute_zero_grad_count(
                grads,
                params,
                last_stage=last_stage,
                previous_zero_grad_count=previous_zero_grad_count,
                zero_mode=self._broadcast_parallel_mode[group_id],
            )
        return total_zero_grad_count

    @llm_timeout(func_name="optim_step")
    def step(self, closure=None):
        """Performs a single optimization step.

        Args:
            closure (Callable, optional): A closure that reevaluates the model
                and returns the loss.
        Returns:
            Union[bool, float]: Whether the gradient is success updated, and the gradient.
        """
        assert closure is None, "closure is not supported by step()"

        # if not overlapping communication (no reduction hook is attached)
        # we need to manually reduce these gradients
        if not self._overlap_sync_grad:
            for group_id in range(len(self._fp16_param_groups)):
                for param in self._fp16_param_groups[group_id]:
                    # we should not reduce the param in moe
                    if param.grad is not None:
                        self._store_and_try_reduce_grads_by_bucket(param)

        # we need to reduce the gradients left in the communication bucket
        for group_id in range(self.num_param_groups):
            self._reduce_grads_stored_in_bucket(self._bucket_store[group_id], reduce_rank=None, last_bucket=True)

        # compute norm for gradients in the before bucket
        grad_profiling_config = gpc.config.get("grad_profiling", {})
        groups_norms = []
        groups_param_norms = []
        group_param_zero_grad_count = []
        group_vocab_norms = []
        batch_count = gpc.config.get("batch_count")
        interval_steps = grad_profiling_config.get("interval_steps", 1)
        is_profiling = batch_count % interval_steps == 0 if batch_count is not None else False
        for group_id in range(self.num_param_groups):
            groups_norms.append(self._compute_norm_with_stage(group_id=group_id))
            if is_profiling:
                if grad_profiling_config.get("grad_norm_profiling", False):
                    groups_param_norms.append(self._compute_param_norm_stage(group_id=group_id))
                if grad_profiling_config.get("zero_grad_profiling", False):
                    group_param_zero_grad_count.append(self._count_zero_grads_stage(group_id=group_id))
                if grad_profiling_config.get("vocab_grad_norm_profiling", False):
                    group_vocab_norms.append(self._compute_vocab_grad_norm_stage(group_id=group_id))

        # clear reduced grads
        # grads in the last bucket is reduced
        for bucket in self._bucket_in_progress:
            bucket.commu_handle.wait()
            bucket.unflatten_and_copy()
            bucket.empty()
        self._bucket_in_progress = []
        self._param_store.clear_grads_of_previous_reduced_params()
        # compute norm for gradients in the last bucket
        total_norms = {}
        total_param_grad_norms = {}
        total_layer_grad_norms = {}
        total_param_zero_grad_count = {}
        total_layer_zero_grad_count = {}
        total_vocab_grad_norms = {}
        for group_id in range(self.num_param_groups):
            group_name = self.param_groups[group_id]["name"] if "name" in self.param_groups[group_id] else "default"
            group_name = f"{group_id}_{group_name}"
            total_norms[group_name] = self._compute_norm_with_stage(
                group_id=group_id,
                last_bucket=True,
                last_stage=True,
                previous_norm=groups_norms[group_id],
            )
<<<<<<< HEAD
            if gpc.config.get("grad_norm_profiling", False):
                param_norms = self._compute_param_norm_stage(
                    group_id=group_id,
                    last_bucket=True,
                    last_stage=True,
                    previous_param_norms=groups_param_norms[group_id],
                )
                total_layer_norms[group_name], total_param_norms[group_name] = compute_layer_norm(
                    param_norms=param_norms, loss_scale=self.loss_scale.item()
                )

            # Need to allreduce(avg) the norms across different ranks because moe params will not be synced
            # during allreduce
            if self._is_moe_group(self.optim.param_groups[group_id]):
                # model and zero have been reduced!!!
                pg = gpc.get_group(ParallelMode.EXPERT)
                scaled_norm = total_norms[group_name] * 1.0 / float(gpc.get_world_size(ParallelMode.EXPERT))
                scaled_norm_tensor = torch.tensor(scaled_norm, device=get_current_device(), dtype=torch.float)
                dist.all_reduce(scaled_norm_tensor, group=pg)
                total_norms[group_name] = scaled_norm_tensor.item()
=======
            if is_profiling:
                if grad_profiling_config.get("grad_norm_profiling", False):
                    param_norms = self._compute_param_norm_stage(
                        group_id=group_id,
                        last_bucket=True,
                        last_stage=True,
                        previous_param_norms=groups_param_norms[group_id],
                    )
                    total_layer_grad_norms[group_name], total_param_grad_norms[group_name] = compute_layer_norm(
                        param_norms=param_norms, loss_scale=self.loss_scale.item()
                    )
                if grad_profiling_config.get("zero_grad_profiling", False):
                    zero_grad_count = self._count_zero_grads_stage(
                        group_id=group_id,
                        last_bucket=True,
                        last_stage=True,
                        previous_zero_grad_count=group_param_zero_grad_count[group_id],
                    )
                    (
                        total_layer_zero_grad_count[group_name],
                        total_param_zero_grad_count[group_name],
                    ) = compute_layer_zero_grad_count(zero_grad_count)
                if grad_profiling_config.get("vocab_grad_norm_profiling", False):
                    vocab_grad_norms = self._compute_vocab_grad_norm_stage(
                        group_id=group_id,
                        last_bucket=True,
                        last_stage=True,
                        previous_vocab_grad_norm=group_vocab_norms[group_id],
                    )
                    inf_mask = vocab_grad_norms == -1
                    nan_mask = vocab_grad_norms == -2
                    vocab_grad_norms = vocab_grad_norms**0.5 / self.loss_scale.item()
                    vocab_grad_norms[inf_mask] = -1
                    vocab_grad_norms[nan_mask] = -2
                    total_vocab_grad_norms[group_name] = vocab_grad_norms.to("cpu")

>>>>>>> cba90e68
        timer("sync_grad").start()
        self._sync_grad()
        timer("sync_grad").stop()

        state, global_norms = self._step(closure=closure, norms=total_norms)
        if is_profiling:
            if grad_profiling_config.get("grad_norm_profiling", False):
                global_norms["layer_grad_norm"] = total_layer_grad_norms
                global_norms["param_grad_norm"] = total_param_grad_norms
            if grad_profiling_config.get("zero_grad_profiling", False):
                global_norms["layer_zero_grad"] = total_layer_zero_grad_count
                global_norms["param_zero_grad"] = total_param_zero_grad_count
            if grad_profiling_config.get("vocab_grad_norm_profiling", False):
                global_norms["vocab_grad_norm"] = total_vocab_grad_norms

        return state, global_norms

    def _step(self, closure=None, norms=None):
        assert closure is None, "closure is not supported by step()"

        # check for overflow
        found_inf = False
        found_nan = False
        # if there is INF values in grades, compute_norm func would also returns -1
        # thus, we try to avoid call _check_overflow here
        # found_inf = self._check_overflow()
        # Because you may encounter inf when computing norm

        if -1 in norms.values():
            found_inf = True

        if -2 in norms.values():
            found_nan = True

        loss_scale = float(self.loss_scale.item())  # backup
        if gpc.config.model.dtype is not torch.float32:
            self.grad_scaler.update(found_inf)

        # update loss scale if overflow occurs
        if found_inf:
            if gpc.is_rank_for_log():
                logger.warning("Overflow occurs, please check it.")
                send_alert_message(
                    address=gpc.config.monitor.alert.feishu_alert_address,
                    message="Overflow occurs, please check it.",
                )
            self._grad_store._averaged_gradients = dict()
            self.zero_grad()
            return False, norms

        if found_nan:
            if gpc.is_rank_for_log():
                logger.warning("Nan grad norm occurs, please check it.")
                send_alert_message(
                    address=gpc.config.monitor.alert.feishu_alert_address,
                    message="Nan grad norm  occurs, please check it.",
                )
            self._grad_store._averaged_gradients = dict()
            self.zero_grad()
            return False, norms
        # copy the grad of fp16 param to fp32 param
        single_grad_partition_groups = []
        for group_id in range(self.num_param_groups):
            # compute norm
            # The following operations are performed only on the rank to which parameters are assigned.
            if not self.param_group_has_params[group_id]:
                continue

            # create flat gradient for the flat fp32 params
            gradients = self._grad_store.get_averaged_gradients_by_group(group_id)
            with torch.no_grad():
                flat_fp16_avg_grads = flatten(gradients)
            self._grad_store.reset_average_gradients_by_group(group_id)
            gradients = None  # release cuda memory

            dtype = self._fp32_flat_param_groups_of_current_rank[group_id].dtype
            flat_fp32_avg_grads = flat_fp16_avg_grads.to(dtype)
            flat_fp16_avg_grads = None  # release cuda memory

            param_shape = self._fp32_flat_param_groups_of_current_rank[group_id].shape
            assert (
                param_shape == flat_fp32_avg_grads.shape
            ), f"fp32 param and grad have different shape {param_shape} vs {flat_fp32_avg_grads.shape}"

            single_grad_partition_groups.append(flat_fp32_avg_grads)
            device = self._fp32_flat_param_groups_of_current_rank[group_id].device
            self._fp32_flat_param_groups_of_current_rank[group_id].grad = flat_fp32_avg_grads.to(device)
        # unscale and clip grads
        # get the global norm
        global_norm_groups = {}
        if self._clip_grad_norm > 0:
            for group_name, norm in norms.items():
                global_norm_groups[group_name] = norm**0.5

        # the following operations are performed only on the rank to which parameters are assigned.
        if gpc.config.model.dtype is not torch.float32:
            if len(single_grad_partition_groups) != 0 and self._clip_grad_norm > 0:
                self._unscale_and_clip_grads(
                    single_grad_partition_groups,
                    list(global_norm_groups.values()),
                    loss_scale,
                )

        # update the parameters
        timer("step").start()

        # For those ranks that are not assigned parameters, we just wait for other ranks
        # to send them updated their own parameters.
        if self.has_params:
            self.optim.step()
            # release the fp32 grad
            release_param_grad(self._fp32_flat_param_groups_of_current_rank.values())
            # update fp16 partition updated by the current rank
            for group_id in range(len(self._fp16_param_groups)):
                if self.param_group_has_params[group_id]:
                    fp16_param = self._param_store.get_flat_fp16_param_by_rank_group(
                        rank=self._zero_local_rank[group_id], group_id=group_id
                    )
                    fp32_param = self._fp32_flat_param_groups_of_current_rank[group_id]
                    fp16_param.data.copy_(fp32_param)
        torch.cuda.synchronize()
        with torch.cuda.stream(self._comm_bcast_stream):
            self.broadcast_params()

        timer("step").stop()

        # update gradients may not be needed here, because the sync_params function is used in initialization,
        # so synchronization is maintained
        for group_name, global_norm in global_norm_groups.items():
            global_norm_groups[group_name] = global_norm / loss_scale
        return True, global_norm_groups

    def broadcast_params(self):
        handles = []

        for group_id in range(self.num_param_groups):
            for rank in range(self._zero_world_size[group_id]):
                # The following operations are performed only on the rank to which parameters are assigned.
                if rank in self.param_group_no_params_ranks[group_id]:
                    continue
                fp16_param = self._param_store.get_flat_fp16_param_by_rank_group(rank=rank, group_id=group_id)
                # grank = gpc.get_ranks_in_group(group_type)[rank]  # need to convert to the global rank
                # assert grank == rank, f"{grank} == {rank}"
                g_rank = gpc.get_ranks_in_group(self._broadcast_parallel_mode[group_id])[rank]
                handle = dist.broadcast(
                    fp16_param,
                    src=g_rank,
                    group=gpc.get_group(self._broadcast_parallel_mode[group_id]),
                    async_op=True,
                )

                if self._overlap_sync_param:
                    self._param_bcast_sync_handler.add_bcast_handle(rank, handle)
                else:
                    handles.append(handle)

        for handle in handles:
            handle.wait()

        torch.cuda.synchronize()

    ##################
    # FP16 Utilities #
    ##################

    def _check_overflow(self):
        # clear previous overflow record
        self._found_overflow.fill_(0.0)

        # check for overflow
        for group_id in range(len(self._fp16_param_groups)):
            # The following operations are performed only on the rank to which parameters are assigned.
            if self._zero_local_rank[group_id] not in self.param_group_no_params_ranks[group_id]:
                for avg_grad in self._grad_store.get_averaged_gradients_by_group(group_id):
                    if avg_grad is not None and has_inf_or_nan(avg_grad):
                        self._found_overflow.fill_(1.0)
                        break
        dist.all_reduce(
            self._found_overflow,
            op=dist.ReduceOp.MAX,
            group=gpc.get_group(ParallelMode.GLOBAL),
        )

        return self._found_overflow.item() > 0

    def _unscale_and_clip_grads(self, grad_groups_flat, total_norm_groups, loss_scale):
        # compute combined scale factor for this group
        combined_scale_groups = []

        if self._clip_grad_norm > 0.0:
            # norm is in fact norm*scale
            for group_id, total_norm in enumerate(total_norm_groups):
                combined_scale_groups.append(loss_scale)
                clip = ((total_norm / loss_scale) + 1e-6) / self._clip_grad_norm
                if clip > 1.0:
                    combined_scale_groups[group_id] = clip * loss_scale

        for group_id, grad in enumerate(grad_groups_flat):
            grad.data.mul_(1.0 / combined_scale_groups[group_id])

    def clip_grad_norm(self, model, max_norm):
        # will conduct in the step()
        pass

    def state_dict(self):
        states = {}
        grad_scaler = self.grad_scaler.state_dict()
        states["grad_scaler"] = grad_scaler
        optim_states = self.optim.state_dict()
        states["base_optim_states"] = optim_states

        flat_fp32_weights = {}
        for group_id, param in self._fp32_flat_param_groups_of_current_rank.items():
            if self._zero_local_rank[group_id] not in self.param_group_no_params_ranks[group_id]:
                assert param.grad is None
                flat_fp32_weights[group_id] = param
        states["flat_fp32_weights"] = flat_fp32_weights
        states["zero_devide_optim_plan"] = self.params_per_rank_id_dict

        return states

    def load_state_dict(self, states):
        # TODO: Need to take into account the change in the number of DP.
        assert "grad_scaler" in states, "Not found grad_scaler state!"
        grad_scaler = states["grad_scaler"]
        self.grad_scaler.load_state_dict(grad_scaler)
        optim_states = states["base_optim_states"]

        if gpc.config.get("only_load_lr", False):
            if gpc.is_rank_for_log():
                logger.info("Only load lr in param_groups, skip loading weights in optimizer...")
            for pg1, pg2 in zip(self.optim.param_groups, optim_states["param_groups"]):
                pg1["lr"] = pg2["lr"]
            return

        self.optim.load_state_dict(optim_states)

        # load fp32 model weight.
        flat_fp32_weights = states["flat_fp32_weights"]
        assert set(flat_fp32_weights.keys()) == set(self._fp32_flat_param_groups_of_current_rank)
        for group_id, param in flat_fp32_weights.items():
            if self._zero_local_rank[group_id] not in self.param_group_no_params_ranks[group_id]:
                self_param = self._fp32_flat_param_groups_of_current_rank[group_id]
                assert (
                    self_param.shape == param.shape
                ), f"The loaded parameter shape is inconsistent, {self_param.shape} != {param.shape}"
                self_param.data.copy_(param.data)

        # Load the fp16 model weights.
        for group_id in range(len(self._fp16_param_groups)):
            if self._zero_local_rank[group_id] not in self.param_group_no_params_ranks[group_id]:
                fp16_param = self._param_store.get_flat_fp16_param_by_rank_group(
                    rank=self._zero_local_rank[group_id], group_id=group_id
                )
                fp32_param = self._fp32_flat_param_groups_of_current_rank[group_id]
                fp16_param.data.copy_(fp32_param)

        if "zero_devide_optim_plan" in states:
            self.params_per_rank_id_dict = states["zero_devide_optim_plan"]


def reload_zero_fp32_buff(optimizer):
    # If we use AMP optimizer, we need to update its fp32 buffer as newly loaded weights value.
    # Or we must ensure that loading model weights must be done before zero is initialized.
    if isinstance(optimizer, HybridZeroOptimizer):
        for group_id, param_group in enumerate(optimizer.optim.param_groups):
            if optimizer.param_group_has_params[group_id]:
                # flatten fp16 params have already been updated by 'load_model_checkpoint'
                fp16_flat_current_rank = optimizer._param_store.get_flat_fp16_param_by_rank_group(
                    optimizer._zero_local_rank[group_id], group_id
                )
                # param_group["params"] is fp32 flatten optimizer states of this zero rank.
                param_group["params"][0].data.copy_(fp16_flat_current_rank.float())<|MERGE_RESOLUTION|>--- conflicted
+++ resolved
@@ -162,21 +162,13 @@
 
             # to find real zero mode. if zero is not used, set all param group as ParallelMode.ZERO1
             # if zero is used, expert dp group will use ParallelMode.EXPERT_DATA as the real zero mode
-<<<<<<< HEAD
             # zero_mode = (
             #     ParallelMode.ZERO1
-            #     if param_group["dp_mode"] == gpc.get_world_size(ParallelMode.ZERO1) == 1 or ParallelMode.DATA
+            #     if gpc.get_world_size(ParallelMode.ZERO1) == 1 or param_group["dp_mode"] == ParallelMode.DATA
             #     else ParallelMode.EXPERT_DATA
             # )
             zero_mode = param_group["optimizer_mode"]
 
-=======
-            zero_mode = (
-                ParallelMode.ZERO1
-                if gpc.get_world_size(ParallelMode.ZERO1) == 1 or param_group["dp_mode"] == ParallelMode.DATA
-                else ParallelMode.EXPERT_DATA
-            )
->>>>>>> cba90e68
             self._zero_local_rank.append(gpc.get_local_rank(zero_mode))
             self._zero_world_size.append(gpc.get_world_size(zero_mode))
             # TODO _broadcast_parallel_mode is not only used in broadcast, maybe can change its name
@@ -314,7 +306,6 @@
                 if not param.requires_grad:
                     continue
 
-<<<<<<< HEAD
                 reduce_rank = None
 
                 def _define_and_attach(param, reduce_rank=None):
@@ -381,40 +372,6 @@
 
                     if self._overlap_sync_grad:
                         accum_grad_obj.register_hook(reduce_grad_hook)
-=======
-                        def reduction_sp_func():
-                            handle = reduce_tensor(
-                                param.grad,
-                                dtype=None,
-                                dst_rank=reduce_rank,
-                                parallel_mode=ParallelMode.TENSOR,
-                            )
-                            handle.wait()
-
-                        # define hook
-                        # NOT IMPORTANT BUT GOOD TO KNOW:
-                        # args here is not grad, but allow_unreacable and accumulate_grad
-                        def reduce_grad_hook(*args):  # pylint: disable=W0613
-                            if self.skip_grad_reduce is False:
-                                reduction_func()
-
-                        # define hook for sequence_parallel
-                        def reduce_grad_hook_sp(*args):  # pylint: disable=W0613
-                            if self.skip_grad_reduce is False:
-                                reduction_sp_func()
-
-                        # if sequence_parallel is True,
-                        # the grad of norm should be all-reduce across the tp process group
-                        if (
-                            gpc.config.parallel.sequence_parallel is True
-                            and hasattr(param, IS_SEQUENCE_PARALLEL)
-                            and getattr(param, IS_SEQUENCE_PARALLEL) is True
-                        ):
-                            accum_grad_obj.register_hook(reduce_grad_hook_sp)
-
-                        if self._overlap_sync_grad:
-                            accum_grad_obj.register_hook(reduce_grad_hook)
->>>>>>> cba90e68
 
                 _define_and_attach(param, reduce_rank)
 
@@ -833,28 +790,6 @@
                 last_stage=True,
                 previous_norm=groups_norms[group_id],
             )
-<<<<<<< HEAD
-            if gpc.config.get("grad_norm_profiling", False):
-                param_norms = self._compute_param_norm_stage(
-                    group_id=group_id,
-                    last_bucket=True,
-                    last_stage=True,
-                    previous_param_norms=groups_param_norms[group_id],
-                )
-                total_layer_norms[group_name], total_param_norms[group_name] = compute_layer_norm(
-                    param_norms=param_norms, loss_scale=self.loss_scale.item()
-                )
-
-            # Need to allreduce(avg) the norms across different ranks because moe params will not be synced
-            # during allreduce
-            if self._is_moe_group(self.optim.param_groups[group_id]):
-                # model and zero have been reduced!!!
-                pg = gpc.get_group(ParallelMode.EXPERT)
-                scaled_norm = total_norms[group_name] * 1.0 / float(gpc.get_world_size(ParallelMode.EXPERT))
-                scaled_norm_tensor = torch.tensor(scaled_norm, device=get_current_device(), dtype=torch.float)
-                dist.all_reduce(scaled_norm_tensor, group=pg)
-                total_norms[group_name] = scaled_norm_tensor.item()
-=======
             if is_profiling:
                 if grad_profiling_config.get("grad_norm_profiling", False):
                     param_norms = self._compute_param_norm_stage(
@@ -891,7 +826,6 @@
                     vocab_grad_norms[nan_mask] = -2
                     total_vocab_grad_norms[group_name] = vocab_grad_norms.to("cpu")
 
->>>>>>> cba90e68
         timer("sync_grad").start()
         self._sync_grad()
         timer("sync_grad").stop()
