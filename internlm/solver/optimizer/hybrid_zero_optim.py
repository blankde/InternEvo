--- conflicted
+++ resolved
@@ -304,13 +304,11 @@
                             reduce_rank=reduce_rank,
                         )
 
-<<<<<<< HEAD
                         reduce_scatter_checker = partial(
                             self._wait_reduce_scatter_and_accumulate_grads,
                             param=param,
                             reduce_rank=reduce_rank,
                         )
-=======
                         def reduction_sp_func():
                             handle = reduce_tensor(
                                 param.grad,
@@ -319,7 +317,6 @@
                                 parallel_mode=ParallelMode.TENSOR,
                             )
                             handle.wait()
->>>>>>> 1d7e2d04
 
                         # define hook
                         # NOT IMPORTANT BUT GOOD TO KNOW:
@@ -697,18 +694,12 @@
         self._sync_grad()
         timer("sync_grad").stop()
 
-<<<<<<< HEAD
-        res = self._step(closure=closure, norms=total_norms)
-
-        return res
-=======
         state, global_norms = self._step(closure=closure, norms=total_norms)
         if gpc.config.get("grad_norm_profiling", False):
             global_norms["layer_norms"] = total_layer_norms
             global_norms["param_norms"] = total_param_norms
 
         return state, global_norms
->>>>>>> 1d7e2d04
 
     def _step(self, closure=None, norms=None):
         assert closure is None, "closure is not supported by step()"
