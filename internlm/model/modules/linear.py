"""
Linear Modules
"""

from __future__ import annotations

import math
from typing import TYPE_CHECKING, Optional, Union

import torch
import torch.distributed as dist
from torch import nn

from internlm.accelerator import get_accelerator
from internlm.core.context import ParallelMode
from internlm.core.context import global_context as gpc
from internlm.core.parallel.shard import (
    get_head_parallel_mode,
    get_parallel_strategies_split_mode,
    get_tensor_split_parallel_mode,
)
from internlm.model.ops.linear import (
    gmm_backward_op,
    gmm_forward_op,
    linear_backward_op,
    linear_forward_op,
)
from internlm.utils.logger import get_logger

if TYPE_CHECKING:
    from internlm.core.parallel.comm.isp import WPCommunicator
    from internlm.core.parallel.comm.tensor import TPCommunicator

logger = get_logger(__file__)
internlm_accelerator = get_accelerator()

custom_bwd = internlm_accelerator.return_custom_bwd()
custom_fwd = internlm_accelerator.return_custom_fwd()


# adpated from https://github.com/Dao-AILab/flash-attention/blob/main/flash_attn/ops/fused_dense.py
class SPFusedDenseFunc(torch.autograd.Function):
    "FusedDenseFunc for tensor parallel in flash-attn implementation."

    @staticmethod
    @custom_fwd
    def forward(
        ctx,
        x: torch.Tensor,
        weight: torch.Tensor,
        bias: Optional[torch.Tensor],
        communicator: TPCommunicator,
        return_residual=False,
    ):
        ctx.compute_weight_gradient = weight.requires_grad
        ctx.return_residual = return_residual
        ctx.communicator = communicator

        if torch.is_autocast_enabled():
            x = x.to(dtype=torch.get_autocast_gpu_dtype())
        x = x.contiguous()

        # parallel strategy-specific communication callback 1-1.
        # see more details in the communicator for different parallel strategies.
        # we want to kick off the all_gather early, before weight dtype conversion.
        total_x, handle_x = communicator.input_hook(x, async_op=True)

        if torch.is_autocast_enabled():
            weight = weight.to(dtype=torch.get_autocast_gpu_dtype())
            bias = bias.to(dtype=torch.get_autocast_gpu_dtype()) if bias is not None else None
        weight = weight.contiguous()

        # wait for x has been gathered.
        handle_x.wait()

        batch_shape, n = total_x.shape[:-1], total_x.shape[-1]
        batch_dim = batch_shape.numel()
        # https://github.com/pytorch/pytorch/blob/5b51849b48a7dbccd297286cc0110def4706f9e7/aten/src/ATen/native/cuda/Blas.cpp#L174
        if min(batch_dim, n, *weight.shape) > 65535 * 32:
            raise RuntimeError("fused_dense only supports matrix dims <= 2M")

        output = linear_forward_op(total_x, weight, bias)

        # parallel strategy-specific communication callback 2.
        # see more details in the communicator for different parallel strategies.
        output, _ = communicator.output_hook(output, async_op=False)

        saved_x = None if ctx.compute_weight_gradient is False else total_x if communicator.save_total_input() else x
        ctx.save_for_backward(saved_x, weight, bias)

        return output if not return_residual else (output, x)

    @staticmethod
    @custom_bwd
    def backward(ctx, grad_output, *args):
        communicator: TPCommunicator = ctx.communicator

        # parallel strategy-specific communication callback 3.
        # see more details in the communicator for different parallel strategies.
        grad_output, _ = communicator.grad_output_hook(grad_output, async_op=False)
        grad_output = grad_output.contiguous()

        if ctx.return_residual:
            (grad_input,) = args
            grad_input = grad_input.contiguous()

        x, weight, bias = ctx.saved_tensors

        # parallel strategy-specific communication callback 1-2.
        # see more details in the communicator for different parallel strategies.
        if ctx.needs_input_grad[1]:
            x, handle_x = communicator.input_hook(x, async_op=True, is_forward=False)

        batch_shape = grad_output.shape[:-1]
        batch_dim = batch_shape.numel()
        grad_output = grad_output.reshape(batch_dim, grad_output.shape[-1])

        if ctx.needs_input_grad[0]:
            if not ctx.return_residual:
                grad_input = linear_forward_op(grad_output, weight.t())
            else:
                grad_input = torch.addmm(
                    grad_input.reshape(batch_dim, grad_input.shape[-1]),
                    grad_output,
                    weight,
                )
            grad_input = grad_input.reshape(*batch_shape, grad_input.shape[-1])
            # parallel strategy-specific communication callback 4.
            # see more details in the communicator for different parallel strategies.
            grad_input, handle_grad_input = communicator.grad_input_hook(grad_input, async_op=True)
        else:
            grad_input = None

        # computes gradinets for weight and bias if necessary
        if ctx.needs_input_grad[1]:
            assert ctx.compute_weight_gradient

            # wait for x has been gathered
            handle_x.wait()

            x = x.reshape(batch_dim, x.shape[-1])
            if (
                gpc.is_using_parallel_mode(ParallelMode.PIPELINE)
                and gpc.config.parallel["pipeline"].get("zero_bubble", False)
                and not gpc.is_first_rank(ParallelMode.PIPELINE)
            ):
                from internlm.core.scheduler.pipeline_scheduler import WeightGradStore

                WeightGradStore.put(weight, bias, x, grad_output, ctx.needs_input_grad[2], linear_backward_op)
                grad_weight, grad_bias = None, None
            else:
                grad_weight, grad_bias = linear_backward_op(x, grad_output, ctx.needs_input_grad[2])

        else:
            grad_weight = None
            grad_bias = grad_output if ctx.needs_input_grad[2] else None

        # wait for grad_input has been gathered
        handle_grad_input.wait()

        return grad_input, grad_weight, grad_bias, None, None, None, None, None


# Q: Should we unify WPFusedDenseFunc and SPFusedDenseFunc, as well as the related communicator interface?
# A: Currently, WPFusedDenseFunc and SPFusedDenseFunc have significant differences in their computation logic
#    and communication interfaces, so they should not be unified.
class WPFusedDenseFunc(torch.autograd.Function):
    "FusedDenseFunc for weigth parallel, which is optimized based on flash implementation."

    @staticmethod
    @custom_fwd
    def forward(
        ctx,
        x: torch.Tensor,
        weight: torch.Tensor,
        bias: Optional[torch.Tensor],
        module: nn.Module,
        communicator: WPCommunicator,
        return_residual=False,
    ):
        ctx.compute_weight_gradient = weight.requires_grad
        ctx.return_residual = return_residual
        ctx.module = module
        ctx.communicator = communicator

        if torch.is_autocast_enabled():
            x = x.to(dtype=torch.get_autocast_gpu_dtype())
        x = x.contiguous()

        total_weight = communicator.weight_hook(weight, module=module)
        total_bias = bias if bias is None else communicator.weight_hook(bias, module=module, is_bias=True)

        if torch.is_autocast_enabled():
            total_weight = total_weight.to(dtype=torch.get_autocast_gpu_dtype())
            if total_bias:
                total_bias.to(dtype=torch.get_autocast_gpu_dtype())

        total_weight = total_weight.contiguous()
        batch_shape, n = x.shape[:-1], x.shape[-1]
        batch_dim = batch_shape.numel()
        # https://github.com/pytorch/pytorch/blob/5b51849b48a7dbccd297286cc0110def4706f9e7/aten/src/ATen/native/cuda/Blas.cpp#L174
        if min(batch_dim, n, *total_weight.shape) > 65535 * 32:
            raise RuntimeError("fused_dense only supports matrix dims <= 2M")

        output = linear_forward_op(x, total_weight, total_bias)

        # release memory
        del total_weight
        del total_bias

        # parallel strategy-specific communication callback 2.
        # see more details in the communicator for different parallel strategies.
        # gather seq dim when head parallel_output is False
        if hasattr(communicator, "output_hook"):
            output, _ = communicator.output_hook(output, async_op=False)

        saved_x = None if ctx.compute_weight_gradient is False else x
        ctx.save_for_backward(saved_x, weight, bias)

        return output if not return_residual else (output, x)

    @staticmethod
    @custom_bwd
    def backward(ctx, grad_output, *args):
        module: nn.Module = ctx.module
        communicator: WPCommunicator = ctx.communicator
        x, weight, bias = ctx.saved_tensors

        # parallel strategy-specific communication callback 3.
        # see more details in the communicator for different parallel strategies.
        if hasattr(communicator, "grad_output_hook"):
            grad_output, _ = communicator.grad_output_hook(grad_output, async_op=False)

        grad_output = grad_output.contiguous()
        if ctx.return_residual:
            (grad_input,) = args
            grad_input = grad_input.contiguous()

        batch_shape = grad_output.shape[:-1]
        batch_dim = batch_shape.numel()
        grad_output = grad_output.reshape(batch_dim, grad_output.shape[-1])

        total_weight = communicator.weight_hook(weight, module=module)

        is_using_ZB = (
            gpc.is_using_parallel_mode(ParallelMode.PIPELINE)
            and gpc.config.parallel["pipeline"].get("zero_bubble", False)
            and not gpc.is_first_rank(ParallelMode.PIPELINE)
        )

        # compute weight grad
        if ctx.needs_input_grad[1]:
            assert ctx.compute_weight_gradient
            x = x.reshape(batch_dim, x.shape[-1])
            if is_using_ZB:
                from internlm.core.scheduler.pipeline_scheduler import WeightGradStore

                WeightGradStore.put(
                    weight, bias, x, grad_output, ctx.needs_input_grad[2], linear_backward_op, communicator.grad_hook
                )
                grad_weight, grad_bias = None, None
            else:
                grad_weight, grad_bias = linear_backward_op(
                    x,
                    grad_output,
                    ctx.needs_input_grad[2],
                )

                grad_weight, grad_weight_sync = communicator.grad_hook(
                    grad_weight, async_op=True, module=module, is_bias=False
                )
                if grad_bias is not None:
                    grad_bias, grad_bias_sync = communicator.grad_hook(
                        grad_bias, async_op=True, module=module, is_bias=True
                    )
        else:
            grad_weight = None
            grad_bias = grad_output if ctx.needs_input_grad[2] else None

        if ctx.needs_input_grad[0]:
            if not ctx.return_residual:
                grad_input = linear_forward_op(grad_output, total_weight.t())
            else:
                grad_input = torch.addmm(
                    grad_input.reshape(batch_dim, grad_input.shape[-1]),
                    grad_output,
                    total_weight,
                )
            grad_input = grad_input.reshape(*batch_shape, grad_input.shape[-1])
        else:
            grad_input = None

        del total_weight

        if ctx.needs_input_grad[1] and not is_using_ZB:
            grad_weight_sync.wait()
            if grad_bias is not None:
                grad_bias_sync.wait()

        return grad_input, grad_weight, grad_bias, None, None, None, None


class GroupedGemmSPFusedDenseFunc(torch.autograd.Function):
    "Grouped Gemm FusedDenseFunc for tensor parallel"

    @staticmethod
    @custom_fwd
    def forward(
        ctx,
        x: torch.Tensor,
        weight: torch.Tensor,
        batch_sizes: torch.Tensor,
        backend: str,
    ):

        if backend == "bmm":
            assert x.dim() == 3, f"bmm only support 3d input (e, c, m), but got: {x.shape}"
        elif backend == "gmm":
            assert x.dim() == 2, f"gmm only support 2d input (s, m), but got: {x.shape}"
            assert batch_sizes is not None, "batch_sizes should be provided for gmm"
        else:
            raise NotImplementedError(f"Invalid backend: {backend}")

        input_numel = x.numel()
        if input_numel == 0:
            backend = "bmm"

        ctx.compute_weight_gradient = weight.requires_grad
        ctx.backend = backend

        if torch.is_autocast_enabled():
            x = x.to(dtype=torch.get_autocast_gpu_dtype())
        x = x.contiguous()

        if backend == "gmm":
            output = gmm_forward_op(x, weight, batch_sizes)
        else:
            if input_numel == 0:
                # if inp is empty, reshape to make grad flow.
                # inp shape: (0, hdim)
                weight = weight.view(x.shape[-1], -1)

            output = torch.matmul(x, weight)

        saved_x = None if ctx.compute_weight_gradient is False else x
        ctx.save_for_backward(saved_x, weight, batch_sizes)

        return output

    @staticmethod
    @custom_bwd
    def backward(ctx, grad_output):
        backend = ctx.backend

        grad_output = grad_output.contiguous()
        x, weight, batch_sizes = ctx.saved_tensors
        grad_input, grad_weight = None, None

        if ctx.needs_input_grad[1]:
            assert ctx.compute_weight_gradient
            if backend == "gmm":
                grad_input, grad_weight = gmm_backward_op(x, grad_output, batch_sizes, input_weight=weight)
            else:
                grad_weight = torch.matmul(x.transpose(-1, -2), grad_output)

        if ctx.needs_input_grad[0]:
            if backend == "gmm":
                if grad_input is None:
                    grad_input, _ = gmm_backward_op(grad_output, weight, batch_sizes, is_grad_input=True)
            else:
                grad_input = torch.matmul(grad_output, weight.transpose(-1, -2))

        return grad_input, grad_weight, None, None, None, None, None


class GroupedGemmWPFusedDenseFunc(torch.autograd.Function):
    "Grouped Gemm FusedDenseFunc for weigth parallel."

    @staticmethod
    @custom_fwd
    def forward(
        ctx,
        x: torch.Tensor,
        weight: torch.Tensor,
        module: nn.Module,
        communicator: WPCommunicator,
        batch_sizes: torch.Tensor,
        backend: str,
        full_weight_shape: torch.Size,
    ):
        assert full_weight_shape is not None, "full_weight_shape should be provided"
        if backend == "bmm":
            assert x.dim() == 3, f"bmm only support 3d input (e, c, m), but got: {x.shape}"
        elif backend == "gmm":
            assert x.dim() == 2, f"gmm only support 2d input (s, m), but got: {x.shape}"
            assert batch_sizes is not None, "batch_sizes should be provided for gmm"
        else:
            raise NotImplementedError(f"Invalid backend: {backend}")

        input_numel = x.numel()
        if input_numel == 0:
            backend = "bmm"

        ctx.compute_weight_gradient = weight.requires_grad
        ctx.module = module
        ctx.communicator = communicator
        ctx.backend = backend
        ctx.full_weight_shape = full_weight_shape

        if torch.is_autocast_enabled():
            x = x.to(dtype=torch.get_autocast_gpu_dtype())
        x = x.contiguous()

        total_weight = communicator.weight_hook(weight, module=module)
        total_weight = total_weight.reshape(full_weight_shape)

        if torch.is_autocast_enabled():
            total_weight = total_weight.to(dtype=torch.get_autocast_gpu_dtype())
        total_weight = total_weight.contiguous()

        if backend == "gmm":
            output = gmm_forward_op(x, total_weight, batch_sizes)
        else:
            if input_numel == 0:
                # if inp is empty, reshape to make grad flow.
                # inp shape: (0, hdim)
                total_weight = total_weight.view(x.shape[-1], -1)

            output = torch.matmul(x, total_weight)

        # release memory
        del total_weight

        saved_x = None if ctx.compute_weight_gradient is False else x
        ctx.save_for_backward(saved_x, weight, batch_sizes)

        return output

    @staticmethod
    @custom_bwd
    def backward(ctx, grad_output):
        module: nn.Module = ctx.module
        communicator: WPCommunicator = ctx.communicator
        x, weight, batch_sizes = ctx.saved_tensors
        backend = ctx.backend
        full_weight_shape = ctx.full_weight_shape

        grad_output = grad_output.contiguous()

        total_weight = communicator.weight_hook(weight, module=module)
        total_weight = total_weight.reshape(full_weight_shape)
        grad_input, grad_weight = None, None
        if grad_output.numel() == 0:
            if ctx.needs_input_grad[0]:
                grad_input = torch.zeros_like(x)
            if ctx.needs_input_grad[1]:
                grad_weight = torch.zeros_like(total_weight).reshape(-1, full_weight_shape[-1])
                grad_weight, _ = communicator.grad_hook(grad_weight, async_op=False, module=module, is_bias=False)

            return grad_input, grad_weight, None, None, None, None, None

        if ctx.needs_input_grad[1]:
            assert ctx.compute_weight_gradient
            if backend == "gmm":
                grad_input, grad_weight = gmm_backward_op(x, grad_output, batch_sizes, input_weight=total_weight)
            else:
                grad_weight = torch.matmul(x.transpose(-1, -2), grad_output)
            grad_weight = grad_weight.view(-1, grad_weight.shape[-1])
            grad_weight, grad_weight_sync = communicator.grad_hook(
                grad_weight, async_op=True, module=module, is_bias=False
            )

        if ctx.needs_input_grad[0]:
            if backend == "gmm":
                if grad_input is None:
                    grad_input, _ = gmm_backward_op(grad_output, total_weight, batch_sizes, is_grad_input=True)
            else:
                grad_input = torch.matmul(grad_output, total_weight.transpose(-1, -2))

        del total_weight

        if ctx.needs_input_grad[1]:
            grad_weight_sync.wait()

        return grad_input, grad_weight, None, None, None, None, None


def fused_dense_func(
    x: torch.Tensor,
    weight: torch.Tensor,
    communicator: Union[TPCommunicator, WPCommunicator],
    module: Optional[nn.Module] = None,
    bias: Optional[torch.Tensor] = None,
    return_residual: bool = False,
    use_grouped_linear: bool = False,
    **kwargs,
):
    if communicator.communication_mode() == "wp":
        if not use_grouped_linear:
            return WPFusedDenseFunc.apply(
                x,
                weight,
                bias,
                module,
                communicator,
                return_residual,
            )
        else:
            batch_sizes = kwargs.pop("batch_sizes", None)
            backend = kwargs.pop("backend", "gmm")
            full_weight_shape = kwargs.pop("full_weight_shape", None)
            return GroupedGemmWPFusedDenseFunc.apply(
                x,
                weight,
                module,
                communicator,
                batch_sizes,
                backend,
                full_weight_shape,
            )
    else:  # mtp, msp, and fsp
        if not use_grouped_linear:
            return SPFusedDenseFunc.apply(
                x,
                weight,
                bias,
                communicator,
                return_residual,
            )
        else:
            # TODO: support grouped linear for mtp, msp, and fsp
            batch_sizes = kwargs.pop("batch_sizes", None)
            backend = kwargs.pop("backend", "gmm")
            return GroupedGemmSPFusedDenseFunc.apply(
                x,
                weight,
                batch_sizes,
                backend,
            )


class ParallelLinearWithCommExt(nn.Linear):
    """
    Parallel linear with commuication extention.

    Args:
        in_features (int): size of each input sample
        out_features (int): size of each output sample
        bias (bool): Whether the bias is needed for linears. True by default. But it is typically set to False
                    in the config.
        device (Optional[Union[str, torch.device]]): The device will be used.
        dtype (Optional[torch.dtype]): The type of data.
        split_mode (str): The split mode. It can be "none", "column", or "row".
    """

    # class level communicator variable.
    _communicator = None

    @classmethod
    def register_cls_communicator(cls, communicator):
        cls._communicator = communicator

    def register_communicator(self, communicator):
        """
        override the class default communicator for a parallel linear instance
        """
        self._communicator = communicator

    def __init__(
        self,
        in_features: int,
        out_features: int,
        parallel_mode: ParallelMode,
        bias: bool = True,
        multiple_of: int = 1,
        device: torch.device = None,
        dtype: torch.dtype = None,
        split_mode: str = "none",
    ) -> None:
        assert split_mode in ("none", "column", "row"), f"unknown split_mode {split_mode}"

        world_size = gpc.get_world_size(parallel_mode)
        rank = gpc.get_local_rank(parallel_mode)

        if split_mode != "none":
            split_features = out_features if split_mode == "column" else in_features
            multiple = split_features // multiple_of
            # We want to split @multiple across world_size, but it could be an uneven split
            div = multiple // world_size
            mod = multiple % world_size
            # The first @mod ranks get @div + 1 copies, the rest get @div copies
            local_multiple = div + int(rank < mod)

        if split_mode == "column":
            super().__init__(in_features, local_multiple * multiple_of, bias=bias, device=device, dtype=dtype)
        elif split_mode == "row":
            super().__init__(local_multiple * multiple_of, out_features, bias=bias, device=device, dtype=dtype)
        else:
            super().__init__(in_features, out_features, bias=bias, device=device, dtype=dtype)

    def forward(self, input: torch.Tensor, batch_sizes: torch.Tensor = None) -> torch.Tensor:  # pylint: disable=W0622
        _class_name = self.__class__.__name__
        assert self._communicator is not None, f"{_class_name} should register with a communicator first."

        mixer_kwargs = {}
        use_grouped_linear = getattr(self, "is_grouped_linear", False)
        if use_grouped_linear:
            mixer_kwargs = {
                "batch_sizes": batch_sizes,
                "backend": self.backend,
                "full_weight_shape": self.full_weight_shape if hasattr(self, "full_weight_shape") else None,
            }

        return fused_dense_func(
            input,
            self.weight,
            communicator=self._communicator,
            module=self,
            bias=self.bias,
            use_grouped_linear=use_grouped_linear,
            **mixer_kwargs,
        )


class ColumnParallelLinear(ParallelLinearWithCommExt):
    """
    ColumnParallelLinear

    Args:
        in_features (int): size of each input sample
        out_features (int): size of each output sample
        bias (bool): Whether the bias is needed for linears. True by default. But it is typically set to False
                    in the config.
        device (Optional[Union[str, torch.device]]): The device will be used.
        dtype (Optional[torch.dtype]): The type of data.
    """

    def __init__(
        self,
        in_features: int,
        out_features: int,
        bias: bool = True,
        multiple_of: int = 1,
        device: torch.device = None,
        dtype: torch.dtype = None,
        is_expert: bool = False,
    ) -> None:
        if out_features % multiple_of:
            raise ValueError(f"out_features ({out_features}) must be a multiple of {multiple_of}")

        parallel_mode = get_tensor_split_parallel_mode(is_expert=is_expert)
        super().__init__(
            in_features, out_features, parallel_mode, bias=bias, device=device, dtype=dtype, split_mode="column"
        )


class RowParallelLinear(ParallelLinearWithCommExt):
    """
    RowParallelLinear

    Args:
        in_features (int): size of each input sample
        out_features (int): size of each output sample
        bias (bool): Whether the bias is needed for linears. True by default. But it is typically set to False
                    in the config.
        device (Optional[Union[str, torch.device]]): The device will be used.
        dtype (Optional[torch.dtype]): The type of data.
    """

    def __init__(
        self,
        in_features: int,
        out_features: int,
        bias: bool = True,
        multiple_of: int = 1,
        device: torch.device = None,
        dtype: torch.dtype = None,
        is_expert: bool = False,
    ) -> None:
        if in_features % multiple_of:
            raise ValueError(f"in_features ({in_features}) must be a multiple of {multiple_of}")

        parallel_mode = get_tensor_split_parallel_mode(is_expert=is_expert)
        rank = gpc.get_local_rank(parallel_mode)
        super().__init__(
            in_features,
            out_features,
            parallel_mode,
            bias=bias and rank == 0,
            device=device,
            dtype=dtype,
            split_mode="row",
        )


class ScaleColumnParallelLinear(ParallelLinearWithCommExt):
    """
    ScaleColumnParallelLinear.

    Args:
        in_features (int): size of each input sample
        out_features (int): size of each output sample
        bias (bool): Whether the bias is needed for linears. True by default. But it is typically set to False
                    in the config.
        device (Optional[Union[str, torch.device]]): The device will be used.
        dtype (Optional[torch.dtype]): The type of data.
        weight_scale (int): For training stability. 1 by default.
        norm_head (bool): Normalize the output embedding in order to let the calculation of logits not affected by
            the norm of embedding. The implementation is referred to baichuan2,
            see https://huggingface.co/baichuan-inc/Baichuan2-7B-Base for more information. False by default.
    """

    def __init__(
        self,
        in_features: int,
        out_features: int,
        bias: bool = True,
        device: Optional[torch.device] = None,
        dtype: Optional[torch.dtype] = None,
        weight_scale: int = 1,
        norm_head: bool = False,
    ) -> None:
        if norm_head:
            logger.info("Notice that norm head is enabled to normalize head weight.")

        parallel_mode = get_tensor_split_parallel_mode()
        super().__init__(
            in_features, out_features, parallel_mode, bias=bias, device=device, dtype=dtype, split_mode="column"
        )

        self.weight_scale = weight_scale
        self.norm_head = norm_head
        self.first_eval_flag = True
        self.tmp_weight = None

    def forward(self, input):  # pylint: disable=W0622
        _class_name = self.__class__.__name__
        assert self._communicator is not None, f"{_class_name} should register with a communicator first."

        if self.weight_scale == 1:
            weight = self.weight
        else:
            weight = self.weight * self.weight_scale + (1 - self.weight_scale) * self.weight.detach()

        if self.norm_head:
            if self.training:
                if not self.first_eval_flag:
                    self.first_eval_flag = True
                    self.tmp_weight = None
                # We normalized the output Embedding so that the dot product
                # is not affected by the norm of embedding. Ref: https://arxiv.org/pdf/2309.10305.pdf
                weight = nn.functional.normalize(weight)
            else:
                if self.first_eval_flag:
                    # cache l2 norm of head to accelerate infer.
                    self.first_eval_flag = False
                    self.tmp_weight = nn.functional.normalize(weight)

                weight = self.tmp_weight

        return fused_dense_func(
            input,
            weight,
            communicator=self._communicator,
            module=self,
            bias=self.bias,
        )


class RewardModelLinear(ScaleColumnParallelLinear):
    """
    RewardModelLinear.

    Args:
        in_features (int): size of each input sample
        out_features (int): size of each output sample
        bias (bool): Whether the bias is needed for linears. True by default. But it is typically set to False
                    in the config.
        device (Optional[Union[str, torch.device]]): The device will be used.
        dtype (Optional[torch.dtype]): The type of data.
        weight_scale (int): For training stability. 1 by default.
    """

    def __init__(
        self,
        in_features: int,
        out_features: int,
        bias: bool = True,
        device: Optional[torch.device] = None,
        dtype: Optional[torch.dtype] = None,
        weight_scale: int = 1,
    ) -> None:
        super().__init__(in_features, out_features, bias, device, dtype, weight_scale)

        # broadcast parameters for reward model head layer.
        parallel_mode = get_head_parallel_mode()
        process_group = gpc.get_group(parallel_mode)
        dist.broadcast(self.weight, gpc.get_ranks_in_group(parallel_mode)[0], process_group)
        if bias:
            dist.broadcast(self.bias, gpc.get_ranks_in_group(parallel_mode)[0], process_group)


class GroupedParallelLinearWithCommExt(ParallelLinearWithCommExt):
    """
    Parallel linear with commuication extention.

    Args:
        in_features (int): size of each input sample
        out_features (int): size of each output sample
        bias (bool): Whether the bias is needed for linears. True by default. But it is typically set to False
                    in the config.
        device (Optional[Union[str, torch.device]]): The device will be used.
        dtype (Optional[torch.dtype]): The type of data.
        split_mode (str): The split mode. It can be "none", "column", or "row".
    """

    def __init__(  # pylint: disable=W0231, W0233
        self,
        in_features: int,
        out_features: int,
        num_groups: int,
        parallel_mode: ParallelMode,
        backend: str = "gmm",
        multiple_of: int = 1,
        device: torch.device = None,
        dtype: torch.dtype = None,
        split_mode: str = "none",
    ) -> None:
        nn.Module.__init__(self)

        assert split_mode in ("none", "column", "row", "weight"), f"unknown split_mode {split_mode}"

        world_size = gpc.get_world_size(parallel_mode)
        rank = gpc.get_local_rank(parallel_mode)

        split_features_dict = {"column": out_features, "row": in_features, "weight": num_groups * in_features}
        if split_mode != "none":
            split_features = split_features_dict[split_mode]
            multiple = split_features // multiple_of
            # We want to split @multiple across world_size, but it could be an uneven split
            div = multiple // world_size
            mod = multiple % world_size
            # The first @mod ranks get @div + 1 copies, the rest get @div copies
            local_multiple = div + int(rank < mod)

        if split_mode == "column":
            self.weight = nn.Parameter(
                torch.empty(num_groups, in_features, local_multiple * multiple_of, device=device, dtype=dtype)
            )
        elif split_mode == "row":
            self.weight = nn.Parameter(
                torch.empty(num_groups, local_multiple * multiple_of, out_features, device=device, dtype=dtype)
            )
        elif split_mode == "weight":
            self.weight = nn.Parameter(
                torch.empty(local_multiple * multiple_of, out_features, device=device, dtype=dtype)
            )
        else:  # none
            self.weight = nn.Parameter(torch.empty(num_groups, in_features, out_features, device=device, dtype=dtype))

        self.register_parameter("bias", None)
        torch.nn.init.kaiming_uniform_(self.weight, a=math.sqrt(5))

        self.is_grouped_linear = True
        self.backend = backend


class GroupedColumnLinear(GroupedParallelLinearWithCommExt):
    """
    GroupedSPLinear
    Args:
        in_features (int): size of each input sample
        out_features (int): size of each output sample
        num_groups (int): number of groups.
        backend (str): backend used for the grouped linear. It can be "gmm" or "bmm".
        device (Optional[Union[str, torch.device]]): The device will be used.
        dtype (Optional[torch.dtype]): The type of data.
    """

    def __init__(
        self,
        in_features: int,
        out_features: int,
        num_groups: int,
        backend: str = "gmm",
        device: torch.device = None,
        dtype: torch.dtype = None,
        is_expert: bool = True,
    ):
        parallel_mode = get_tensor_split_parallel_mode(is_expert=is_expert)
        super().__init__(
            in_features,
            out_features,
            num_groups,
            parallel_mode,
            backend,
            device=device,
            dtype=dtype,
            split_mode="column",
        )

        world_size = gpc.get_world_size(parallel_mode)
        assert world_size == 1, "GroupedSPLinear not support tensor parallel yet."


class GroupedRowLinear(GroupedParallelLinearWithCommExt):
    """
    GroupedSPLinear
    Args:
        in_features (int): size of each input sample
        out_features (int): size of each output sample
        num_groups (int): number of groups.
        backend (str): backend used for the grouped linear. It can be "gmm" or "bmm".
        device (Optional[Union[str, torch.device]]): The device will be used.
        dtype (Optional[torch.dtype]): The type of data.
    """

    def __init__(
        self,
        in_features: int,
        out_features: int,
        num_groups: int,
        backend: str = "gmm",
        device: torch.device = None,
        dtype: torch.dtype = None,
        is_expert: bool = True,
    ):
        parallel_mode = get_tensor_split_parallel_mode(is_expert=is_expert)
        super().__init__(
            in_features, out_features, num_groups, parallel_mode, backend, device=device, dtype=dtype, split_mode="row"
        )

        world_size = gpc.get_world_size(parallel_mode)
        assert world_size == 1, "GroupedSPLinear not support tensor parallel yet."


class GroupedWPLinear(GroupedParallelLinearWithCommExt):
    """
    GroupedWPLinear
    Args:
        in_features (int): size of each input sample
        out_features (int): size of each output sample
        num_groups (int): number of groups.
        backend (str): backend used for the grouped linear. It can be "gmm" or "bmm".
        device (Optional[Union[str, torch.device]]): The device will be used.
        dtype (Optional[torch.dtype]): The type of data.
    """

    def __init__(
        self,
        in_features: int,
        out_features: int,
        num_groups: int,
        backend: str = "gmm",
        device: torch.device = None,
        dtype: torch.dtype = None,
        is_expert: bool = True,
    ):
        parallel_mode = get_tensor_split_parallel_mode(is_expert=is_expert)
        super().__init__(
            in_features,
            out_features,
            num_groups,
            parallel_mode,
            backend,
            device=device,
            dtype=dtype,
            split_mode="weight",
        )

        self.full_weight_shape = torch.Size((num_groups, in_features, out_features))


def new_linear(
    name: str,
    in_features: int,
    out_features: int,
    bias: bool = True,
    multiple_of=1,
    device=None,
    dtype=None,
    is_reward: bool = False,
    weight_scale: int = 1,
    norm_head: bool = False,
    is_expert: bool = False,
    **kwargs,
) -> nn.Linear:

    name = str.lower(name)
    manual_select_class: Optional[str] = kwargs.get("manual_select_class", None)

    if manual_select_class is not None:
        assert manual_select_class in (
            "head",
            "column",
            "row",
        ), f"unknown manual selection {manual_select_class} for creating a linear."

    # use caller manual selection if it is provided.
    split_mode = manual_select_class if manual_select_class is not None else get_parallel_strategies_split_mode(name)

    if split_mode == "head":
        if is_reward:
            return RewardModelLinear(
                in_features,
                out_features,
                bias,
                device,
                dtype,
                weight_scale,
            )
        else:
            return ScaleColumnParallelLinear(
                in_features,
                out_features,
                bias,
                device,
                dtype,
                weight_scale=weight_scale,
                norm_head=norm_head,
            )
    elif split_mode == "column":
        return ColumnParallelLinear(
            in_features,
            out_features,
            bias,
            multiple_of,
            device,
            dtype,
            is_expert,
        )
    elif split_mode == "row":
        return RowParallelLinear(
            in_features,
            out_features,
            bias,
            multiple_of,
            device,
            dtype,
            is_expert,
        )
<<<<<<< HEAD
    elif split_mode == "grouped_wp":
        return GroupedWPLinear(
            in_features,
            out_features,
            kwargs["num_groups"],
            kwargs["backend"],
            device,
            dtype,
            is_expert,
        )
    elif split_mode == "grouped_column":
        return GroupedColumnLinear(
            in_features,
            out_features,
            kwargs["num_groups"],
            kwargs["backend"],
            device,
            dtype,
            is_expert,
        )
    elif split_mode == "grouped_row":
        return GroupedRowLinear(
            in_features,
            out_features,
            kwargs["num_groups"],
            kwargs["backend"],
            device,
            dtype,
            is_expert,
=======
    elif split_mode == "gate":
        return nn.Linear(
            in_features,
            out_features,
            bias,
>>>>>>> d0a19fb1
        )
    else:
        err_msg = (
            f"Parallel strategies for linear is unsupported, which is named as {name}.\n"
            + "Consider use manual_select_class parameter to select a linear class manually."
        )

        raise ValueError(err_msg)<|MERGE_RESOLUTION|>--- conflicted
+++ resolved
@@ -1039,7 +1039,6 @@
             dtype,
             is_expert,
         )
-<<<<<<< HEAD
     elif split_mode == "grouped_wp":
         return GroupedWPLinear(
             in_features,
@@ -1069,13 +1068,12 @@
             device,
             dtype,
             is_expert,
-=======
+        )
     elif split_mode == "gate":
         return nn.Linear(
             in_features,
             out_features,
             bias,
->>>>>>> d0a19fb1
         )
     else:
         err_msg = (
