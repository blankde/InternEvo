--- conflicted
+++ resolved
@@ -142,6 +142,7 @@
         multiple_of: int = 256,
         mlp_layer_fusion: Optional[bool] = False,
         activation_type: str = "swiglu",
+        is_expert: bool = False,
     ):
         super().__init__()
 
@@ -152,8 +153,8 @@
 
         hidden_features = multiple_of * ((hidden_features + multiple_of - 1) // multiple_of)
 
-        self.w1 = new_linear("w1", in_features, hidden_features, bias, device=device, dtype=dtype)
-        self.w2 = new_linear("w2", hidden_features, out_features, bias, device=device, dtype=dtype)
+        self.w1 = new_linear("w1", in_features, hidden_features, bias, device=device, dtype=dtype, is_expert=is_expert)
+        self.w2 = new_linear("w2", hidden_features, out_features, bias, device=device, dtype=dtype, is_expert=is_expert)
 
     def forward(self, x):
         w1_o = self.w1(x)
@@ -171,7 +172,7 @@
     multiple_of: int = 256,
     mlp_layer_fusion: Optional[bool] = False,
     activation_type: str = "swiglu",
-<<<<<<< HEAD
+    is_expert: bool = False,
     use_test=False,
 ) -> FeedForward:
     if use_test:
@@ -185,6 +186,7 @@
             multiple_of,
             mlp_layer_fusion,
             activation_type,
+            is_expert,
         )
     else:
         return FeedForward(
@@ -197,20 +199,5 @@
             multiple_of,
             mlp_layer_fusion,
             activation_type,
-        )
-=======
-    is_expert: bool = False,
-) -> FeedForward:
-    return FeedForward(
-        in_features,
-        hidden_features,
-        out_features,
-        bias,
-        device,
-        dtype,
-        multiple_of,
-        mlp_layer_fusion,
-        activation_type,
-        is_expert,
-    )
->>>>>>> 0f8874d6
+            is_expert,
+        )