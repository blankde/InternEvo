--- conflicted
+++ resolved
@@ -225,11 +225,8 @@
         device: Optional[torch.device] = None,
         dtype: Optional[torch.dtype] = None,
         multiple_of: int = 256,
-<<<<<<< HEAD
         colum_cls = None,
         row_cls = None,
-=======
->>>>>>> f22e5b3b
     ):
         super().__init__()
         hidden_features = multiple_of * ((hidden_features + multiple_of - 1) // multiple_of)
@@ -335,14 +332,8 @@
         name_index = gpc.config.fstp_handler.module_name_index[self]
         name = gpc.config.fstp_handler.module_name[name_index]
         return fstp_fused_dense_func(
-            x,
-            self.weight,
-            self.bias,
-            process_group=self.process_group,
-            module=self,
-            handler=gpc.config.fstp_handler,
-            block_index=block_index,
-            module_name=name,
+            x, self.weight, self.bias, process_group=self.process_group, 
+            module=self, handler=gpc.config.fstp_handler, block_index=block_index, module_name=name
         )
 
 class FSTPFeedForward(BaseFeedForward):
@@ -372,7 +363,6 @@
         dtype: Optional[torch.dtype] = None,
         multiple_of: int = 256,
     ):
-<<<<<<< HEAD
         super().__init__(in_features, hidden_features, out_features, process_group, bias, device,
                          dtype, multiple_of, FSTPLinear, FSTPLinear)
 
@@ -401,46 +391,6 @@
         else:
             cls = FSTPLinear
     return cls
-=======
-        super().__init__()
-
-        hidden_features = multiple_of * ((hidden_features + multiple_of - 1) // multiple_of)
-
-        self.w1 = FSTPLinear(
-            in_features,
-            hidden_features,
-            process_group,
-            bias,
-            sequence_parallel=gpc.config.parallel.sequence_parallel,
-            device=device,
-            dtype=dtype,
-        )
-        self.w2 = FSTPLinear(
-            in_features,
-            hidden_features,
-            process_group,
-            bias,
-            sequence_parallel=gpc.config.parallel.sequence_parallel,
-            device=device,
-            dtype=dtype,
-        )
-        self.w3 = FSTPLinear(
-            hidden_features,
-            out_features,
-            process_group,
-            bias=bias,
-            sequence_parallel=gpc.config.parallel.sequence_parallel,
-            device=device,
-            dtype=dtype,
-        )
-
-    def forward(self, x):
-        w1_o = self.w1(x)
-        w2_o = self.w2(x)
-        out = self.w3(F.silu(w1_o) * w2_o)
-        return out
-
->>>>>>> f22e5b3b
 
 class CoarseGrainedFSTPAllGatherSyncHandler:
     """
