--- conflicted
+++ resolved
@@ -457,14 +457,10 @@
         self.index_to_fsdp_modules = dict()  # key: transformer block index; value: fsdp modules
         self.module_name_index = dict()  # key: FSTP module; value: the name in index in self.module_name
         self.block_module = dict()  # key: transformer block index; value: {name_index: FSTP module}
-<<<<<<< HEAD
         self.head = []
-        
-=======
 
         self.reduce_scatter_handlers = {}
 
->>>>>>> b51cf4eb
         # just want to share same for loop for ModuleList and Module
         if not isinstance(model, nn.ModuleList):
             model = [model]
