"""
The file has been adapted from the following files:
https://github.com/microsoft/DeepSpeed/blob/master/deepspeed/moe/experts.py
 Git commit hash: f3943cf9109226ed3ecf2d5dbb639a11cd925555
 We retain the following license from the original files:
"""
from typing import Union, cast

import torch
from torch.nn import Module, ModuleList


class Experts(torch.nn.Module):
    """
    Local Experts.
    """

    def __init__(self, experts: Union[Module, ModuleList], num_local_experts=1):
        """
        Encapsulating the moe experts.
        Args:
            experts: moe experts, can be Module or ModuleList
            num_local_experts: the number of experts in each device
            expert_group_name: the expert group name, can vary across different layers
        """
        super().__init__()

        if isinstance(experts, ModuleList):
            self.wrapped_experts = cast(ModuleList, experts)
        else:
            self.wrapped_experts = ModuleList([experts])
        self.num_local_experts = num_local_experts
        # assert self.num_local_experts == len(self.wrapped_experts)

<<<<<<< HEAD
        # TODO: revisit allreduce for moe.gate...
        for expert in self.wrapped_experts:
            # TODO: Create param groups to handle expert + data case (e.g. param.group = moe_group)
            for _, param in expert.named_parameters():
                param.is_expert = True
                param.group_name = expert_group_name

    def forward(self, inputs, split_size_or_sections=None, split_dim=0, **kwargs):
=======
    def forward(self, inputs, split_size_or_sections=None, **kwargs):
>>>>>>> cd14e63a
        """
        Args:
            inputs: tokens to be processed in expert's forward pass
            split_size_or_sections: if not given, the input tokens are split into the same size, otherwise
                                    split_size_or_sections determines the number of tokens allocated to each
                                    expert, should be list(int)
            kwargs: args used for expert's forward pass other than input tokens
        """

        if self.num_local_experts == 1:
            return self.wrapped_experts[0](inputs, **kwargs)

        # The following code is designed for multiple experts.
        #   1. split tokens among split_dim
        #   2. do for-loop for experts's computation
        if split_size_or_sections is None:
            # chunk can be faster than split
            chunks = inputs.chunk(self.num_local_experts, dim=split_dim)
        else:
            if isinstance(split_size_or_sections, torch.Tensor):
                split_size_or_sections = split_size_or_sections.tolist()
            chunks = inputs.split(split_size_or_sections, dim=split_dim)
        expert_outputs = []
        for chunk, expert in zip(chunks, self.wrapped_experts):
            if len(chunk) != 0:
                out = expert(chunk, **kwargs)
                if isinstance(out, tuple):
                    out = out[0]  # Ignore the bias term for now
                expert_outputs += [out]
        expert_output = torch.cat(expert_outputs, dim=split_dim)
        return expert_output<|MERGE_RESOLUTION|>--- conflicted
+++ resolved
@@ -32,18 +32,7 @@
         self.num_local_experts = num_local_experts
         # assert self.num_local_experts == len(self.wrapped_experts)
 
-<<<<<<< HEAD
-        # TODO: revisit allreduce for moe.gate...
-        for expert in self.wrapped_experts:
-            # TODO: Create param groups to handle expert + data case (e.g. param.group = moe_group)
-            for _, param in expert.named_parameters():
-                param.is_expert = True
-                param.group_name = expert_group_name
-
     def forward(self, inputs, split_size_or_sections=None, split_dim=0, **kwargs):
-=======
-    def forward(self, inputs, split_size_or_sections=None, **kwargs):
->>>>>>> cd14e63a
         """
         Args:
             inputs: tokens to be processed in expert's forward pass
