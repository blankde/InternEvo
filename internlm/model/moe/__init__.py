<<<<<<< HEAD
from .experts import Experts
=======
from .dropless_layer import DroplessMoELayer
from .experts import Experts
from .gshard_layer import GShardMoELayer
from .megablocks import (
    MegaBlockdMoE,
    MegaBlockFeedForward,
    MegaBlockGroupedFeedForward,
    MegaBlockMoE,
)
>>>>>>> 167f55ba
from .moe import MoE

__all__ = [
    "MoE",
    "Experts",
<<<<<<< HEAD
=======
    "GShardMoELayer",
    "MegaBlockdMoE",
    "MegaBlockMoE",
    "MegaBlockFeedForward",
    "MegaBlockGroupedFeedForward",
    "DroplessMoELayer",
>>>>>>> 167f55ba
]<|MERGE_RESOLUTION|>--- conflicted
+++ resolved
@@ -1,6 +1,3 @@
-<<<<<<< HEAD
-from .experts import Experts
-=======
 from .dropless_layer import DroplessMoELayer
 from .experts import Experts
 from .gshard_layer import GShardMoELayer
@@ -10,19 +7,15 @@
     MegaBlockGroupedFeedForward,
     MegaBlockMoE,
 )
->>>>>>> 167f55ba
 from .moe import MoE
 
 __all__ = [
     "MoE",
     "Experts",
-<<<<<<< HEAD
-=======
     "GShardMoELayer",
     "MegaBlockdMoE",
     "MegaBlockMoE",
     "MegaBlockFeedForward",
     "MegaBlockGroupedFeedForward",
     "DroplessMoELayer",
->>>>>>> 167f55ba
 ]