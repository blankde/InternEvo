#!/usr/bin/env python
# -*- encoding: utf-8 -*-

import math
import time
from typing import Callable, Iterable, List, Optional, Tuple, TypeVar, Union

import torch
from torch import nn
from torch.utils.data import DataLoader

from internlm.accelerator import AcceleratorType, get_accelerator
from internlm.core.context import (
    IS_REPLICA_EXPERT_DATA_PARALLEL,
    IS_REPLICA_ZERO_PARALLEL,
    IS_TENSOR_EXPERT_DATA_PARALLEL,
    IS_TENSOR_ZERO_PARALLEL,
    IS_WEIGHT_EXPERT_DATA_PARALLEL,
    IS_WEIGHT_ZERO_PARALLEL,
    ParallelMode,
)
from internlm.core.context import global_context as gpc
from internlm.core.context.random import set_mode
from internlm.core.naive_amp import (
    NaiveAMPModel,
    set_fp32_attr_to_module,
    unwrap_naive_amp,
)
from internlm.core.parallel.comm.isp import (
    EmbeddingWeightParallelCommunicator,
    HeadWeightParallelCommunicator,
    ISPCommModelConfig,
    ISPCommunicator,
    ISPCommunicatorSchedulerHook,
)
from internlm.core.parallel.comm.tensor import (
    EmbeddingSequenceParallelCommunicator,
    EmbeddingTensorParallelCommunicator,
    HeadSequenceParallelCommunicator,
    HeadTensorParallelCommunicator,
    LinearRole,
    MoESequenceParallelCommunicator,
    SequenceParallelCommunicator,
    TensorParallelCommunicator,
)
from internlm.core.parallel.comm.zero import ParamAsyncBcastHandler
from internlm.core.trainer import TrainState
from internlm.data.utils import unpack_type_ids
from internlm.model.builder import create_model
from internlm.model.metrics import SchedulerMetricHook
from internlm.model.modules.embedding import Embedding1D
from internlm.model.modules.linear import (
    ColumnParallelLinear,
    ParallelLinearWithCommExt,
    RewardModelLinear,
    RowParallelLinear,
    ScaleColumnParallelLinear,
)
<<<<<<< HEAD
from internlm.model.modules.utils import is_moe_param
from internlm.model.moe.megablocks.mlp import (
    MegaBlockFeedForward,
    MegaBlockGroupedFeedForward,
)
from internlm.model.moe.moe import MoE
=======
from internlm.model.moe import Experts, MoE
>>>>>>> 0f8874d6
from internlm.model.ops.norm import RMSNorm
from internlm.model.registry import register_model_initializer
from internlm.monitor import set_env_var
from internlm.monitor.monitor import monitor_manager as mm
from internlm.solver.optimizer import (
    FSDPadaptOptimizer,
    HybridZeroOptimizer,
    HybridZeroOptimizer_v2,
)
from internlm.solver.optimizer.compatible_adamw import new_compatible_adamw
from internlm.solver.schedulers.beta2_scheduler import Beta2Scheduler
from internlm.solver.schedulers.lr_scheduler import FineTuneCosineAnnealingWarmupLR
from internlm.train.utils import create_param_groups, map_param_block
from internlm.utils.common import DummyProfile, SchedulerHook, get_current_device
from internlm.utils.logger import get_logger
from internlm.utils.megatron_timers import megatron_timer as timer
from internlm.utils.parallel import (
    is_replica_expert_data_parallel_parameter,
    is_replica_zero_parallel_parameter,
    is_tensor_expert_data_parallel_parameter,
    is_tensor_zero_parallel_parameter,
    is_using_isp,
    is_weight_expert_data_parallel_parameter,
    is_weight_zero_parallel_parameter,
    sync_model_param,
    sync_model_replica_param_group,
)
from internlm.utils.timeout import llm_timeout
from internlm.utils.utils import TensorParallelMode

try:
    import torch_npu
except (ImportError, ModuleNotFoundError):
    pass

logger = get_logger(__file__)
internlm_accelerator = get_accelerator()


def set_fp32_attr_for_model(model: Union[nn.Module, nn.ModuleList]):
    if not isinstance(model, nn.ModuleList):
        model = [model]

    for _chunk in model:
        for _, module in _chunk.named_modules():
            if isinstance(module, (RMSNorm, nn.LayerNorm)) and gpc.config.get("use_fp32_norm", False):
                set_fp32_attr_to_module(module)


def set_parallel_attr_for_param_groups(model: Union[nn.Module, nn.ModuleList]):
    def _check_module(name, module):
        # layer_norm
        if isinstance(module, (RMSNorm, nn.LayerNorm)):
            for param in module.parameters():
                setattr(param, IS_REPLICA_ZERO_PARALLEL, True)

        if isinstance(module, MoE):
            for param in module.moe_layer.gate.parameters():
                setattr(param, IS_REPLICA_ZERO_PARALLEL, True)

        # embedding and head
        if isinstance(module, (Embedding1D, ScaleColumnParallelLinear)):
            for param in module.parameters():
                if gpc.is_initialized(ParallelMode.WEIGHT) and is_using_isp():
                    setattr(param, IS_WEIGHT_ZERO_PARALLEL, True)
                elif gpc.is_initialized(ParallelMode.TENSOR) and not is_using_isp():
                    setattr(param, IS_TENSOR_ZERO_PARALLEL, True)

        # for moe linear module
        if isinstance(module, Experts):
            for param in module.parameters():
                if (
                    gpc.is_initialized(ParallelMode.TENSOR)
                    and not is_using_isp()
                    and getattr(gpc.config.parallel.expert, "no_tp", False)
                ):
                    setattr(param, IS_REPLICA_EXPERT_DATA_PARALLEL, True)
                elif gpc.is_initialized(ParallelMode.TENSOR) and not is_using_isp():
                    setattr(param, IS_TENSOR_EXPERT_DATA_PARALLEL, True)
                elif gpc.is_initialized(ParallelMode.WEIGHT) and is_using_isp():
                    setattr(param, IS_WEIGHT_EXPERT_DATA_PARALLEL, True)
        # for non-moe linear module
        elif isinstance(module, ParallelLinearWithCommExt):
            for param in module.parameters():
                if gpc.is_initialized(ParallelMode.TENSOR) and not is_using_isp():
                    setattr(param, IS_TENSOR_ZERO_PARALLEL, True)
                elif gpc.is_initialized(ParallelMode.WEIGHT) and is_using_isp():
                    setattr(param, IS_WEIGHT_ZERO_PARALLEL, True)

        # for vit and vit project
        if "vision_tower" in name.lower() or "vision_proj" in name.lower():
            for param in module.parameters():
                setattr(param, IS_REPLICA_ZERO_PARALLEL, True)

    for _chunk in unwrap_naive_amp(model):
        # set param parallel attribute
        for name, module in _chunk.named_modules():
            _check_module(name, module)

        for name, param in _chunk.named_parameters():
            assert (
                is_replica_zero_parallel_parameter(param)
                or is_tensor_zero_parallel_parameter(param)
                or is_weight_zero_parallel_parameter(param)
                or is_tensor_expert_data_parallel_parameter(param)
                or is_weight_expert_data_parallel_parameter(param)
                or is_replica_expert_data_parallel_parameter(param)
            ), f"parameter with name: {name} has no parallel attribution."


@llm_timeout(func_name="initialize_model")
def initialize_model(pre_process_func: Optional[Callable] = None, post_process_func: Optional[Callable] = None):
    """
    Initialize model with Automatic Mixed Precision.

    Returns:
        torch.nn.Module:
            The neural network model to be trained or evaluated.
    """
    if pre_process_func:
        pre_process_output = pre_process_func()

    register_model_initializer()

    model = create_model(model_type=gpc.config.model_type)

    if post_process_func:
        post_process_func(pre_process_output)

    # should be set before NaiveAMPModel
    set_fp32_attr_for_model(model)

    if isinstance(model, nn.ModuleList):
        model = nn.ModuleList(
            [
                NaiveAMPModel(
                    model=_m,
                    output_to_fp32=False,  # manually controlled by interleaved pipleline scheduler
                    dtype=gpc.config.model.get("dtype", torch.half),
                    sync_buffer=False,
                )
                for _m in model
            ]
        )
    else:
        model = NaiveAMPModel(
            model=model,
            output_to_fp32=gpc.is_no_pp_or_last_stage(),
            dtype=gpc.config.model.get("dtype", torch.half),
            sync_buffer=False,
        )

    set_parallel_attr_for_param_groups(model)

    # This sync is very important, cause the model weights kept in optimizer are copied
    # from the origin parameters in the memory, so we should make sure the dp sync
    # does not influence the model weights in optimizer be different with the origin parameters.
    sync_model_param(model)

    # This function is needed to make sure parameters that are not splitted by tensor parallelism are
    # the same across tensor parallelism.
    sync_model_replica_param_group(model)

    # Change random state mode to ParallelMode.DATA after model is built, guaranteeing the random
    # state in the same dp group are all the same.
    random_mode = ParallelMode.WEIGHT_DATA if is_using_isp() else ParallelMode.DATA
    set_mode(random_mode)

    return model


_T = TypeVar("_T")


def _submodule_filter(model: Union[nn.Module, nn.ModuleList], target_cls: Union[_T, Tuple[_T]]) -> Iterable[_T]:
    for _chunk in unwrap_naive_amp(model):
        for _module in _chunk.modules():
            if not isinstance(_module, target_cls):
                continue

            yield _module


def initialize_parallel_communicator(model: Union[nn.Module, nn.ModuleList]):
    """
    Initialize communicator for isp tensor parallel mode.

    Args:
        model (:class:`torch.nn.Module`): Your model instance to be trained or evaluated.

    Returns:
        An isp communicator for managing comp/comm overlap and memory pool.
    """
    isp_communicator = None
    _retain_out_sharded = gpc.config.model.get("parallel_output", True)

    if is_using_isp():
        isp_communicator = ISPCommunicator(
            model,
            ISPCommModelConfig(
                gpc.config.model.dtype,
                get_current_device(),
                gpc.config.model.checkpoint,
            ),
            gpc.config.parallel.weight.overlap,
            gpc.config.parallel.weight.memory_pool,
            gpc.get_group(ParallelMode.WEIGHT),
        )
        # register communicator for isp column parallel linear.
        ColumnParallelLinear.register_cls_communicator(isp_communicator)
        # row parallel linear will not be used.
        RowParallelLinear.register_cls_communicator(None)
        _head_communicator = HeadWeightParallelCommunicator(gpc.get_group(ParallelMode.WEIGHT))
        _embedding_communicator = EmbeddingWeightParallelCommunicator(ParallelMode.WEIGHT)

    # register communictor for mtp/msp/fsp linear.

    # tensor parallel
    if gpc.config.parallel.tensor.mode == TensorParallelMode.mtp.name:
        ColumnParallelLinear.register_cls_communicator(
            TensorParallelCommunicator(process_group=gpc.get_group(ParallelMode.TENSOR), role=LinearRole.COLUMN)
        )
        RowParallelLinear.register_cls_communicator(
            TensorParallelCommunicator(process_group=gpc.get_group(ParallelMode.TENSOR), role=LinearRole.ROW)
        )

        if gpc.config.model.get("num_experts", 1) > 1:
            if gpc.config.parallel.expert.no_tp:
                for moe in _submodule_filter(model, MoE):
                    MoESequenceParallelCommunicator(ParallelMode.TENSOR, reverse=True).register_module_hook(moe)

        _head_communicator = HeadTensorParallelCommunicator(ParallelMode.TENSOR, _retain_out_sharded)
        _embedding_communicator = EmbeddingTensorParallelCommunicator(ParallelMode.TENSOR)
    # sequence parallel
    if gpc.config.parallel.tensor.mode in (TensorParallelMode.msp.name, TensorParallelMode.fsp.name):
        save_total_input_as_activation = gpc.config.parallel.tensor.mode == TensorParallelMode.msp.name

        ColumnParallelLinear.register_cls_communicator(
            SequenceParallelCommunicator(
                process_group=gpc.get_group(ParallelMode.TENSOR),
                role=LinearRole.COLUMN,
                save_total_input_as_activation=save_total_input_as_activation,
            )
        )
        RowParallelLinear.register_cls_communicator(
            SequenceParallelCommunicator(
                gpc.get_group(ParallelMode.TENSOR),
                role=LinearRole.ROW,
                save_total_input_as_activation=save_total_input_as_activation,
            )
        )

        _head_communicator = HeadSequenceParallelCommunicator(
            ParallelMode.TENSOR, _retain_out_sharded, save_total_input_as_activation
        )

        _embedding_communicator = EmbeddingSequenceParallelCommunicator(ParallelMode.TENSOR)

    # register communitorc for embedding layer.
    for embedding in _submodule_filter(model, Embedding1D):
        _embedding_communicator.register_module_hook(embedding)

    # register communictor for head layer.
    ScaleColumnParallelLinear.register_cls_communicator(_head_communicator)
    RewardModelLinear.register_cls_communicator(_head_communicator)

    return isp_communicator


@llm_timeout(func_name="initialize_optimizer")
def initialize_optimizer(model: Union[nn.Module, nn.ModuleList], isp_communicator: ISPCommunicator = None):
    """
    Initialize optimizer.

    Args:
        model (:class:`torch.nn.Module`): Your model instance to be trained or evaluated.

    Returns:
        A tuple of (optimizer, beta2_scheduler, lr_scheduler).
    """

    adam_cfg = gpc.config.adam
    zero_cfg = gpc.config.hybrid_zero_optimizer
    grad_scal_cfg = gpc.config.grad_scaler

    if "use_split_tensor_optim" in zero_cfg and zero_cfg.use_split_tensor_optim:
        map_param_block(model)

    params = create_param_groups(model, adam_cfg.weight_decay)

    naive_optimizer = new_compatible_adamw(
        params=params,
        lr=adam_cfg.lr,
        betas=(adam_cfg.adam_beta1, adam_cfg.adam_beta2),
        eps=adam_cfg.adam_eps,
    )

    if (
        zero_cfg.overlap_sync_grad
        and gpc.is_using_parallel_mode(ParallelMode.PIPELINE)
        and gpc.is_pipeline_first_stage() is False
    ):
        # When pipeline parallelism is enabled, we prefer to only enable optimizer
        # gradient communication overlap in the first stage, to avoid amplifying
        # the communication overhead stage by stage in cases where the optimizer
        # communication overhead is greater than the compute overhead.
        # For pipeline stages except the first, even if overlap is not enabled,
        # their gradient synchronization overhead can be well hidden by
        # the inherent bubbles of pipeline parallelism.
        zero_cfg.overlap_sync_grad = False

    if zero_cfg.overlap_sync_param:
        param_bcast_sync_handler = ParamAsyncBcastHandler(ParallelMode.ZERO1, model, isp_communicator)
    else:
        param_bcast_sync_handler = None

    if not gpc.config.parallel.zero1.fsdp:
        if (
            "use_split_tensor_optim" not in gpc.config.hybrid_zero_optimizer
            or not gpc.config.hybrid_zero_optimizer.use_split_tensor_optim
        ):
            optimizer = HybridZeroOptimizer(
                naive_optimizer,
                grad_scal_cfg=grad_scal_cfg,
                zero_cfg=zero_cfg,
                param_bcast_sync_handler=param_bcast_sync_handler,
                isp_communicator=isp_communicator,
            )
        else:
            optimizer = HybridZeroOptimizer_v2(
                naive_optimizer,
                grad_scal_cfg=grad_scal_cfg,
                zero_cfg=zero_cfg,
                param_bcast_sync_handler=param_bcast_sync_handler,
                isp_communicator=isp_communicator,
            )
    else:
        optimizer = FSDPadaptOptimizer(
            naive_optimizer,
            grad_scal_cfg=grad_scal_cfg,
            zero_cfg=zero_cfg,
        )

    beta2_scheduler = Beta2Scheduler(optimizer=naive_optimizer, **gpc.config.beta2_scheduler)

    lr_scheduler = FineTuneCosineAnnealingWarmupLR(optimizer, **gpc.config.lr_scheduler)

    return optimizer, beta2_scheduler, lr_scheduler


def get_scheduler_hooks(metric, zero_optim, isp_communicator) -> List[SchedulerHook]:
    scheduler_hooks: List[SchedulerHook] = []

    if metric is not None:
        scheduler_hooks.append(
            SchedulerMetricHook(
                metric=metric,
                skip=(
                    gpc.is_using_parallel_mode(ParallelMode.PIPELINE)
                    and hasattr(gpc.config.model, "num_chunks")
                    and gpc.config.model.num_chunks > 1
                    and gpc.config.parallel["pipeline"].get("interleaved_overlap", False)
                ),
            ),
        )

    if isp_communicator is not None and gpc.config.parallel["weight"].get("overlap", False):
        scheduler_hooks.append(ISPCommunicatorSchedulerHook(isp_communicator, zero_optim))

    return scheduler_hooks


@llm_timeout(func_name="load_new_batch")
def load_new_batch(train_dl: DataLoader, train_iter: Iterable, train_state: TrainState):
    """
    Load and return the new batch data based on training data loader.

    Args:
        train_dl (torch.utils.data.DataLoader): Dataloader for training.
        train_iter (Iterable): Data iterator from which get a batch of data, obtained by calling iter(dataloader).
        train_state (TrainState): Current training state.

    Returns: A batch data and the updated train_iter.
    """

    timer("batch-gen").start()
    try:
        batch = next(train_iter)  # structure is ({'input_ids': Tensor, 'cu_seqlens': Tensor}, Tensor)
        if hasattr(train_state, "batch_sampler_iter"):
            next(train_state.batch_sampler_iter)
    except StopIteration:
        train_iter = iter(train_dl)
        batch = next(train_iter)
        train_state.num_consumed_samples_in_epoch = 0
        if hasattr(train_state, "batch_sampler"):
            train_state.batch_sampler.batch_count = 0
            train_state.batch_sampler.num_consumed_samples_in_epoch = 0
            train_state.batch_sampler_iter = iter(train_state.batch_sampler)
            next(train_state.batch_sampler_iter)
    timer("batch-gen").stop()

    if batch[0].get("type_ids", None) is not None:
        # if use_packed_dataset is False, we need to unpack type_ids
        if not gpc.config.data.use_packed_dataset:
            batch[0]["type_ids"] = unpack_type_ids(batch[0]["type_ids"], batch[0]["cu_seqlens"])

    return batch, train_iter


def initialize_llm_profile(profiling: bool = False, start_time: str = None):
    """Initialize and return the profiler context manager instance."""

    if profiling and gpc.get_local_rank(ParallelMode.DATA) == 0 and gpc.get_local_rank(ParallelMode.TENSOR) == 0:
        schedule_config = {"wait": 1, "warmup": 1, "active": 1, "repeat": 1, "skip_first": 3}
        trace_path = (
            f"RUN/{gpc.config.JOB_NAME}/{start_time}/traces/rank{gpc.get_global_rank()}_"
            f"dp{gpc.get_local_rank(ParallelMode.DATA)}_"
            f"wp{gpc.get_local_rank(ParallelMode.WEIGHT)}_"
            f"tp{gpc.get_local_rank(ParallelMode.TENSOR)}"
        )
        if internlm_accelerator.get_accelerator_backend() == AcceleratorType.NPU:
            experimental_config = torch_npu.profiler._ExperimentalConfig(
                aic_metrics=torch_npu.profiler.AiCMetrics.PipeUtilization,
                profiler_level=torch_npu.profiler.ProfilerLevel.Level1,
                l2_cache=False,
            )
            llm_profile = torch_npu.profiler.profile(
                activities=[torch_npu.profiler.ProfilerActivity.CPU, torch_npu.profiler.ProfilerActivity.NPU],
                schedule=torch_npu.profiler.schedule(**schedule_config),
                on_trace_ready=torch_npu.profiler.tensorboard_trace_handler(trace_path),
                record_shapes=True,
                profile_memory=True,
                with_stack=False,
                with_flops=False,
                with_modules=False,
                experimental_config=experimental_config,
            )
            logger.info(f"Do profiling for NPU on rank {gpc.get_global_rank()}!")
        else:
            llm_profile = torch.profiler.profile(
                activities=[torch.profiler.ProfilerActivity.CPU, torch.profiler.ProfilerActivity.CUDA],
                schedule=torch.profiler.schedule(**schedule_config),
                on_trace_ready=torch.profiler.tensorboard_trace_handler(trace_path),
                with_stack=True,
                with_modules=True,
                profile_memory=True,
            )
            logger.info(f"Do profiling for GPU on rank {gpc.get_global_rank()}!")
    else:
        llm_profile = DummyProfile()

    return llm_profile


@llm_timeout(func_name="record_current_batch_training_metrics")
def record_current_batch_training_metrics(
    get_tflops_func,
    logger,
    writer,
    success_update,
    batch_count,
    batch,
    train_state,
    optimizer,
    beta2_scheduler,
    trainer,
    start_time,
    very_begining_time,
    loss,
    moe_loss,
    grad_norm,
    metric,
):
    """
    Print some training metrics of current batch.
    """

    set_env_var(key="LAST_ACTIVE_TIMESTAMP", value=int(time.time()))

    timer.store_last_timers()
    if success_update in (0, True):
        train_state.num_consumed_tokens += batch[1].nelement() * gpc.get_world_size(ParallelMode.DATA)
    if gpc.is_no_pp_or_last_stage():
        acc_perplex = metric.get_metric()

    if success_update and gpc.is_rank_for_log():
        lr = optimizer.param_groups[0]["lr"]
        if hasattr(trainer.engine.optimizer, "grad_scaler"):
            scaler = trainer.engine.optimizer.grad_scaler._scale.item()
        elif hasattr(trainer.engine.optimizer.optim, "grad_scaler"):
            scaler = trainer.engine.optimizer.optim.grad_scaler._scale.item()

        num_tokens_in_batch = batch[1].nelement()
        real_num_tokens = math.ceil(acc_perplex.pop("real_token_num") / gpc.get_world_size(ParallelMode.GLOBAL))
        num_samples_in_batch = sum([len(b) - 1 for b in batch[0]["cu_seqlens"]])
        max_length_in_batch = max([(b[1:] - b[:-1]).max().item() for b in batch[0]["cu_seqlens"]])
        max_samples_in_batch = max([len(b) - 1 for b in batch[0]["cu_seqlens"]])
        min_samples_in_batch = min([len(b) - 1 for b in batch[0]["cu_seqlens"]])
        time_cost = time.time() - start_time
        tk_per_gpu = round(
            num_tokens_in_batch * gpc.get_world_size(ParallelMode.DATA) / gpc.get_world_size(ParallelMode.GLOBAL),
            4,
        )
        tgs_statistic = train_state.tgs_statistic
        tgs_statistic["sum_step"] += 1
        tgs_statistic["sum_tg"] += tk_per_gpu
        tgs_statistic["total_time"] = time.time() - very_begining_time
        tgs_statistic["sum_last_tg_10"] += tk_per_gpu
        tgs_statistic["sum_last_time_10"] += time_cost
        tgs_statistic["sum_last_tg_50"] += tk_per_gpu
        tgs_statistic["sum_last_time_50"] += time_cost
        tgs_statistic["SMA_tg_50"] += tk_per_gpu
        tgs_statistic["SMA_time_50"] += time_cost
        tgs_statistic["SMA_tg_50_list"].append(tk_per_gpu)
        tgs_statistic["SMA_time_50_list"].append(time_cost)
        if tgs_statistic["sum_step"] > 50:
            tgs_statistic["SMA_tg_50"] -= tgs_statistic["SMA_tg_50_list"][0]
            tgs_statistic["SMA_time_50"] -= tgs_statistic["SMA_time_50_list"][0]
            tgs_statistic["SMA_tg_50_list"].popleft()
            tgs_statistic["SMA_time_50_list"].popleft()

        last_tgs_1 = round(tk_per_gpu / time_cost, 2)
        tgs_statistic["sum_tgs"] += last_tgs_1

        if tgs_statistic["sum_step"] % 10 == 0:
            tgs_statistic["last_tgs_10"] = round(tgs_statistic["sum_last_tg_10"] / tgs_statistic["sum_last_time_10"], 2)
            tgs_statistic["sum_last_tg_10"] = 0
            tgs_statistic["sum_last_time_10"] = 0

        if tgs_statistic["sum_step"] % 50 == 0:
            tgs_statistic["last_tgs_50"] = round(tgs_statistic["sum_last_tg_50"] / tgs_statistic["sum_last_time_50"], 2)
            tgs_statistic["sum_last_tg_50"] = 0
            tgs_statistic["sum_last_time_50"] = 0

        last_tgs_10 = tgs_statistic["last_tgs_10"]
        last_tgs_50 = tgs_statistic["last_tgs_50"]

        tgs_all = round(tgs_statistic["sum_tg"] / tgs_statistic["total_time"], 2)
        tgs_avg = round(tgs_statistic["sum_tgs"] / tgs_statistic["sum_step"], 2)
        tgs_SMA = round(tgs_statistic["SMA_tg_50"] / tgs_statistic["SMA_time_50"], 2)

        tflops = get_tflops_func(time_cost)

        tgs_origin = round(
            num_tokens_in_batch
            * gpc.get_world_size(ParallelMode.DATA)
            / gpc.get_world_size(ParallelMode.GLOBAL)
            / time_cost,
            2,
        )

        real_tgs = round(
            real_num_tokens / time_cost,
            2,
        )

        infos = {
            "tflops": tflops,
            "step": batch_count,
            "loss": loss.item() - moe_loss.item() if moe_loss is not None else loss.item(),
            "real_tgs": real_tgs,
            "tgs (tokens/gpu/second)": tgs_origin,
            "tgs/last_tgs_1": last_tgs_1,
            "tgs/tgs_all": tgs_all,
            "tgs/tgs_avg": tgs_avg,
            "tgs/tgs_SMA": tgs_SMA,
            "tgs/last_tgs_10": last_tgs_10,
            "tgs/last_tgs_50": last_tgs_50,
            "lr": lr,
            "loss_scale": scaler,
            "grad_norm": grad_norm,
        }
        if moe_loss is not None:
            infos["moe_loss"] = moe_loss.item()

        infos["micro_num"] = len(batch[1])
        infos["num_consumed_tokens"] = train_state.num_consumed_tokens
        infos["inf_nan_skip_batches"] = train_state.inf_nan_skip_batches
        infos["num_samples_in_batch"] = num_samples_in_batch  # the number of batches which have the most samples
        infos["largest_length"] = max_length_in_batch  # the longest input
        infos["largest_batch"] = max_samples_in_batch  # the batch with the most samples
        infos["smallest_batch"] = min_samples_in_batch
        infos["adam_beta2"] = beta2_scheduler.get_beta2()

        fwd_bwd_time = round(timer("fwd-bwd").elapsed(), 2)
        infos["fwd_bwd_time"] = fwd_bwd_time
        bwd_time = round(timer("bwd").elapsed(), 2)
        infos["bwd_time"] = bwd_time

        for key, value in acc_perplex.items():
            infos[key] = value

        line = ""
        for key, value in infos.items():
            line += f"{key}={value} "
            if isinstance(value, dict):
                writer.add_scalars(key=key, value=value, step=train_state.step_count)
            else:
                writer.add_scalar(key=key, value=value, step=train_state.step_count)

        logger.info(line)

        # if loss spike occurs, send alert info to feishu
        mm.monitor_loss_spike(
            alert_address=gpc.config.monitor.alert.feishu_alert_address,
            step_count=batch_count,
            cur_step_loss=loss.item(),
        )<|MERGE_RESOLUTION|>--- conflicted
+++ resolved
@@ -56,16 +56,7 @@
     RowParallelLinear,
     ScaleColumnParallelLinear,
 )
-<<<<<<< HEAD
-from internlm.model.modules.utils import is_moe_param
-from internlm.model.moe.megablocks.mlp import (
-    MegaBlockFeedForward,
-    MegaBlockGroupedFeedForward,
-)
-from internlm.model.moe.moe import MoE
-=======
 from internlm.model.moe import Experts, MoE
->>>>>>> 0f8874d6
 from internlm.model.ops.norm import RMSNorm
 from internlm.model.registry import register_model_initializer
 from internlm.monitor import set_env_var
